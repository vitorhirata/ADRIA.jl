name = "ADRIA"
uuid = "7dc409a7-fbe5-4c9d-b3e2-b0c19a6ba600"
authors = ["ConnectedSystems and contributors"]
version = "0.1.0"

[deps]
BenchmarkTools = "6e4b80f9-dd63-53aa-95a3-0cdb28fa8baf"
BlackBoxOptim = "a134a8b2-14d6-55f6-9291-3336d3ab0209"
CSV = "336ed68f-0bac-5ca0-87d4-7b16caf5d00b"
Compose = "a81c6b42-2e10-5240-aca2-a61377ecd94b"
DataFrames = "a93c6f00-e57d-5684-b7b6-d8193f3e46c0"
DifferentialEquations = "0c46a032-eb83-5123-abaf-570d42b7fbaa"
GeoDataFrames = "62cb38b5-d8d2-4862-a48e-6a340996859f"
GraphPlot = "a2cc645c-3eea-5389-862e-a155d0052231"
Graphs = "86223c79-3864-5bf0-83f7-82e725a168b6"
IJulia = "7073ff75-c697-5162-941a-fcdaad2a7d2a"
LinearAlgebra = "37e2e46d-f89d-539d-b4ee-838fcccc9c8e"
MATLAB = "10e44e05-a98a-55b3-a45b-ba969058deb6"
ModelParameters = "4744a3fa-6c31-4707-899e-a3298e4618ad"
ModelingToolkit = "961ee093-0014-501f-94e3-6117800e7a78"
OrdinaryDiffEq = "1dea7af3-3e70-54e6-95c3-0bf5283fa5ed"
Plots = "91a5bcdd-55d7-5caf-9e0b-520d859cae80"
ProfileView = "c46f51b8-102a-5cf2-8d2c-8597cb0e0da7"
Setfield = "efcf1570-3423-57d1-acb7-fd33fddbac46"
StaticArrays = "90137ffa-7385-5640-81b9-e52037218182"
WinRPM = "c17dfb99-b4f7-5aad-8812-456da1ad7187"

[compat]
<<<<<<< HEAD
StaticArrays = "1"
=======
ModelParameters = "0.3"
Plots = "1"
WinRPM = "1"
CSV = "0.10"
OrdinaryDiffEq = "6"
GraphPlot = "0.5"
GeoDataFrames = "0.2"
>>>>>>> 64f13c99
julia = "1"

[extras]
CPUSummary = "2a0fbf3d-bb9c-48f3-b0a9-814d99fd7ab9"
Test = "8dfed614-e22c-5e08-85e1-65c5234f0b40"

[targets]
test = ["Test"]<|MERGE_RESOLUTION|>--- conflicted
+++ resolved
@@ -26,9 +26,7 @@
 WinRPM = "c17dfb99-b4f7-5aad-8812-456da1ad7187"
 
 [compat]
-<<<<<<< HEAD
 StaticArrays = "1"
-=======
 ModelParameters = "0.3"
 Plots = "1"
 WinRPM = "1"
@@ -36,7 +34,6 @@
 OrdinaryDiffEq = "6"
 GraphPlot = "0.5"
 GeoDataFrames = "0.2"
->>>>>>> 64f13c99
 julia = "1"
 
 [extras]
