"""
    site_connectivity(file_loc, site_order; con_cutoff=0.02, agg_func=mean, swap=false)::NamedTuple

Create transitional probability matrix indicating connectivity between
sites, level of centrality, and the strongest predecessor for each site.

NOTE: Transposes transitional probability matrix if `swap == true`
      If multiple files are read in, this assumes all file rows/cols
      follow the same order as the first file read in.


# Arguments
file_loc   : str, path to data file (or datasets) to load.
                If a folder, searches subfolders as well.
conn_ids : Vector, of connectivity IDs indicating order
                of TP values
unique_ids : Vector, of unique site ids
site_order : Vector, of indices mapping duplicate conn_ids to their unique ID positions
con_cutoff : float, percent thresholds of max for weak connections in
                network (defined by user or defaults in simConstants)
agg_func   : function_handle, defaults to `mean`.
swap       : boolean, whether to transpose data.


# Returns
NamedTuple:
    TP_data : DataFrame, containing the transition probability for all sites
    truncated : ID of sites removed
    site_ids : ID of sites kept


# Examples
```julia
    site_connectivity("MooreTPmean.csv", site_order)
    site_connectivity("MooreTPmean.csv", site_order; con_cutoff=0.02, agg_func=mean, swap=true)
```
"""
function site_connectivity(file_loc::String, conn_ids::Vector{Union{Missing, String}}, unique_site_ids::Vector{String}, site_order::Vector{Union{Missing, Int64}}; 
    con_cutoff::Float64=0.01, agg_func::Function=mean, swap::Bool=false)::NamedTuple
    
    # Remove any row marked as missing
    if any(ismissing.(conn_ids))
        @warn "Removing entries marked as `missing` from provided list of sites."
        unique_site_ids::Vector{String} = String.(unique_site_ids[.!ismissing.(conn_ids)])
        site_order = site_order[.!ismissing.(conn_ids)]
        conn_ids::Vector{String} = String.(conn_ids[.!ismissing.(conn_ids)])
    end

    if isdir(file_loc)
        con_files::Vector{String} = String[]
        for (root, _, files) in walkdir(file_loc)
            append!(con_files, map((x) -> joinpath(root, x), files))
        end
    elseif isfile(file_loc)
        con_files = String[file_loc]
    else
        error("Could not find location: $(file_loc)")
    end

    # Get site ids from first file
    con_file1::DataFrame = CSV.read(con_files[1], DataFrame, comment="#", missingstring=["NA"], transpose=swap)
    con_site_ids::Vector{String} = string.(con_file1[:, "source_site"])  # names(con_file1)[2:end]
    con_site_ids = [x[1] for x in split.(con_site_ids, "_v"; limit=2)]

    # Get IDs missing in con_site_ids
    invalid_ids::Vector{String} = setdiff(con_site_ids, conn_ids)

    # Get IDs missing in site_order
    append!(invalid_ids, setdiff(conn_ids, con_site_ids))

    # Identify IDs that do not appear in `invalid_ids`
    valid_ids = [x ∉ invalid_ids ? x : missing for x in conn_ids]
    valid_idx = .!ismissing.(valid_ids)

    # Align IDs
    conn_ids = coalesce(conn_ids[valid_idx])
    unique_site_ids = coalesce(unique_site_ids[valid_idx])
    site_order = coalesce(site_order[valid_idx])

    # Use marked missing elements array to align unique_id and site_order list
    # ...

    if length(invalid_ids) > 0
        if length(invalid_ids) >= length(con_site_ids)
            error("All sites appear to be missing from data set. Aborting.")
        end

        @warn "The following sites (n=$(length(invalid_ids))) were not found in site_ids and were removed:\n$(invalid_ids)"
    end

    # Helper method to align/reorder data
    # Here, we use the column index to align the rows.
    # Columns should match order of rows, except that Julia DFs treats the
    # index column as the first data column. To account for this, we subtract 1
    # from the list of row indices to get things to line up properly.
    # align_df = (target_df) -> target_df[indexin(conn_ids, names(target_df)) .- 1, conn_ids]

    # Recreate Dataframe, duplicating rows/cols by indicated order of unique sites
    # We skip the first column (with `2:end`) as this is the source site index column
    align_df = (df) -> DataFrame(Dict(c => v for (c, v) in 
                        zip(unique_site_ids, eachcol(Matrix(df[:, 2:end])[site_order, site_order]))))

    # Reorder all data into expected form
    con_file1 = align_df(con_file1)
    if length(con_files) > 1
        # More than 1 file, so read all these in
        con_data = [con_file1]
        for cf in con_files[2:end]
            df = CSV.read(cf, DataFrame, comment="#", missingstring=["NA"], transpose=swap)
            push!(con_data, align_df(df))
        end

        # Fill missing values with 0.0
        TP_base = copy(con_file1)
        tmp::Matrix{Union{Missing, Float64}} = agg_func(cat(map(Matrix, con_data), dims=3))

        TP_base[:, :] .= coalesce.(tmp, 0.0)
    else
        if any(ismissing.(Matrix(con_file1)))
            con_file1[:, :] .= coalesce.(Matrix(con_file1), 0.0)
        end

        TP_base = con_file1
    end

    if con_cutoff > 0.0
        tmp = coalesce.(Matrix(TP_base), 0.0)
        # max_cutoff = maximum(tmp) * con_cutoff
        tmp[tmp .< con_cutoff] .= 0.0
        TP_base[:, :] .= tmp
    end

    @assert all(0.0 .<= Matrix(TP_base) .<= 1.0) "Connectivity data not scaled between 0 - 1"

    return (TP_base=TP_base, truncated=invalid_ids, site_ids=conn_ids)
end


"""
    connectivity_strength(TP_base::DataFrame)::NamedTuple

Generate array of outdegree connectivity strength for each node and its
strongest predecessor.

# Returns
NamedTuple:
- in_conn : sites ranked by incoming connectivity
- out_conn : sites ranked by outgoing connectivity
- strongest_predecessor : strongest predecessor for each site
"""
function connectivity_strength(TP_base::DataFrame)::NamedTuple

    g = SimpleDiGraph(Matrix(TP_base))

    # ew_base = weights(g)  # commented out ew_base are all equally weighted anyway...

    # Measure centrality based on number of incoming connections
<<<<<<< HEAD
    C1 = indegree_centrality(g)
    # C2 = radiality_centrality(g)
    # C2 = stress_centrality(g)
    # C2 = (C2 .- minimum(C2)) ./ (maximum(C2) - minimum(C2))
    C2 = outdegree_centrality(g)
    # C2 = local_clustering_coefficient(g, collect(vertices(g)))
    # C2 = (C2 .- minimum(C2)) ./ (maximum(C2) - minimum(C2))
=======
    # C1 = indegree_centrality(g)
    # C2 = outdegree_centrality(g)
    C1 = betweenness_centrality(g)
    C2 = 1.0 .- katz_centrality(g)

    # strongpred = closeness_centrality(g)
>>>>>>> dce905f2

    # For each edge, find strongly connected predecessor (by number of connections)
    strongpred = zeros(Int64, size(C1)...)
    for v_id in vertices(g)
        incoming = inneighbors(g, v_id)

        if length(incoming) > 0
            # For each incoming connection, find the one with most "in"
            # connections themselves
            in_conns = Int64[length(inneighbors(g, in_id)) for in_id in incoming]

            # Find index of predecessor with most connections
            # (use `first` to get the first match in case of a tie)
            most_conns = maximum(in_conns)
            idx = first(findall(in_conns .== most_conns))
            strongpred[v_id] = incoming[idx]
        else
            strongpred[v_id] = 0
        end
    end

    return (in_conn=C1, out_conn=C2, strongest_predecessor=strongpred)
end<|MERGE_RESOLUTION|>--- conflicted
+++ resolved
@@ -155,22 +155,12 @@
     # ew_base = weights(g)  # commented out ew_base are all equally weighted anyway...
 
     # Measure centrality based on number of incoming connections
-<<<<<<< HEAD
-    C1 = indegree_centrality(g)
-    # C2 = radiality_centrality(g)
-    # C2 = stress_centrality(g)
-    # C2 = (C2 .- minimum(C2)) ./ (maximum(C2) - minimum(C2))
-    C2 = outdegree_centrality(g)
-    # C2 = local_clustering_coefficient(g, collect(vertices(g)))
-    # C2 = (C2 .- minimum(C2)) ./ (maximum(C2) - minimum(C2))
-=======
     # C1 = indegree_centrality(g)
     # C2 = outdegree_centrality(g)
     C1 = betweenness_centrality(g)
     C2 = 1.0 .- katz_centrality(g)
 
     # strongpred = closeness_centrality(g)
->>>>>>> dce905f2
 
     # For each edge, find strongly connected predecessor (by number of connections)
     strongpred = zeros(Int64, size(C1)...)
