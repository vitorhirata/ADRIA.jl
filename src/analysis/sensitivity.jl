--- conflicted
+++ resolved
@@ -47,11 +47,7 @@
 end
 
 """
-<<<<<<< HEAD
-    _category_bins(S::Int64, foi_spec::DataFrame)::Int64
-=======
     _category_bins(foi_spec::DataFrame)::Int64
->>>>>>> 861b0bd4
 
 Get number of bins for categorical variables.
 
@@ -67,12 +63,7 @@
 end
 
 """
-<<<<<<< HEAD
-    _get_cat_quantile(foi_spec::DataFrame, factor_name::Symbol,
-        steps::Vector{Float64})::Vector{Float64}
-=======
     _get_cat_quantile(foi_spec::DataFrame, factor_name::Symbol, steps::Vector{Float64})::Vector{Float64}
->>>>>>> 861b0bd4
 
 Get quantiles for a given categorical variable.
 
@@ -82,11 +73,7 @@
 - `steps` : Number of steps for defining bins
 
 # Returns
-<<<<<<< HEAD
-- Quantile for a categorical factor.
-=======
 Quantile for a categorical factor.
->>>>>>> 861b0bd4
 """
 function _get_cat_quantile(
     foi_spec::DataFrame, factor_name::Symbol, steps::Vector{Float64}
@@ -99,12 +86,7 @@
 end
 
 """
-<<<<<<< HEAD
-    _get_factor_quantile(seq_store::Dict{Symbol,Vector{Float64}},foi_spec::DataFrame,
-        fact_t::Symbol)
-=======
     _get_factor_quantile(seq_store::Dict{Symbol,Vector{Float64}}, foi_spec::DataFrame, fact_t::Symbol)
->>>>>>> 861b0bd4
 
 Checks the type of the factor to calculate its quantile.
 
@@ -115,56 +97,32 @@
 - `factor_name` : Contains true where the factor is categorical and false otherwise
 
 # Returns
-<<<<<<< HEAD
-- `X_q` : A quantile for factor `fact_t`, given bin sequences in `seq_store`
-=======
 Quantile for factor `fact_t`, given bin sequences in `seq_store`
->>>>>>> 861b0bd4
 """
 function _get_factor_quantile(
     seq_store::Dict{Symbol,Vector{Float64}}, foi_spec::DataFrame, X_f::Vector{Float64},
     factor_name::Symbol
 )
     ptype::String = foi_spec.ptype[foi_spec.fieldname .== factor_name][1]
-<<<<<<< HEAD
-
-=======
->>>>>>> 861b0bd4
     if ptype == "unordered categorical"
         # If unordered categorical, use factor-specific binnings with categorical quantile
         seq = seq_store[factor_name]
         X_q = _get_cat_quantile(foi_spec, factor_name, seq)
-<<<<<<< HEAD
-
-=======
->>>>>>> 861b0bd4
     elseif ptype == ("ordered categorical") || (ptype == "ordered discrete")
         # If other categorical/discrete, use default binnings with categorical quantile
         seq = seq_store[:default]
         X_q = _get_cat_quantile(foi_spec, factor_name, seq)
-<<<<<<< HEAD
-
-=======
->>>>>>> 861b0bd4
     else
         # Otherwise use default binnings and regular quantile
         seq = seq_store[:default]
         X_q = quantile(X_f, seq)
     end
-<<<<<<< HEAD
-=======
-
->>>>>>> 861b0bd4
+
     return X_q
 end
 
 """
-<<<<<<< HEAD
-    _create_seq_store(model_spec::DataFrame, unordered_cat::Vector{Symbol},
-        S::Int64)::Dict{Symbol,Vector{Float64}}
-=======
     _create_seq_store(model_spec::DataFrame, unordered_cat::Vector{Symbol}, S::Int64)::Dict{Symbol,Vector{Float64}}
->>>>>>> 861b0bd4
 
 Get stored bin sequences for each factor type.
 
@@ -174,13 +132,6 @@
 - `S` : Number of bins.
 
 # Returns
-<<<<<<< HEAD
-- `seq_store` : A dictionary containing bin sequences for each factor
-"""
-function _create_seq_store(model_spec::DataFrame, unordered_cat::Vector{Symbol},
-    S::Int64)::Dict{Symbol,Vector{Float64}}
-    seq_store::Dict{Symbol,Vector{Float64}} = Dict() # storage for bin sequences
-=======
 A dictionary containing bin sequences for each factor
 """
 function _create_seq_store(
@@ -190,7 +141,6 @@
 )::Dict{Symbol,Vector{Float64}}
     # Store of bin sequences
     seq_store::Dict{Symbol,Vector{Float64}} = Dict{Symbol,Vector{Float64}}()
->>>>>>> 861b0bd4
 
     # Get unique bin sequences for unordered categorical variables and store
     for factor in unordered_cat
@@ -205,12 +155,6 @@
 end
 
 """
-<<<<<<< HEAD
-    _create_yax_store(seq_store::Dict{Symbol,Vector{Float64}}, m_spec::DataFrame,
-        unordered_cat::Vector{Symbol}; second_dim::Union{Dim,Vector{Any}}=[])::Dataset
-
-Get storage containing YAXArrays of correct size for each factor.
-=======
     _foi_data_stores(
         seq_store::Dict{Symbol,Vector{Float64}},
         m_spec::DataFrame,
@@ -219,45 +163,11 @@
     )::Dataset
 
 Generate data stores of correct size for each factor of interest.
->>>>>>> 861b0bd4
 
 # Arguments
 - `seq_store` : Dictionary for storing bin sequences (created by `_create_seq_store`)
 - `m_spec` : Model specification
 - `unordered_cat` : List of unordered categorical variables.
-<<<<<<< HEAD
-- `second_dim` : second storage dimension (e.g. Dim{:CI}(["mean","lower","upper"]))
-
-# Returns
-- `r_s` : Dataset containing storage for sensitivity ranges for each factor.
-"""
-function _create_yax_store(
-    seq_store::Dict{Symbol,Vector{Float64}}, m_spec::DataFrame,
-    unordered_cat::Vector{Symbol}, second_dim::Dim
-)::Dataset
-    second_dim_size = length(second_dim)
-    default_ax = (Dim{:default}(seq_store[:default][2:end]), second_dim)
-
-    # YAXArray storage for unordered categorical variables
-    yax_store_cat = Tuple((
-        YAXArray(
-            (Dim{fact_t}(seq_store[fact_t][2:end]), second_dim),
-            zeros(
-                Union{Missing,Float64},
-                (length(seq_store[fact_t][2:end]), second_dim_size)
-            )
-        ) for fact_t in unordered_cat
-    ))
-
-    # YAXArray storage for other variables
-    yax_store_default = Tuple(
-        YAXArray(
-            default_ax,
-            zeros(
-                Union{Missing,Float64},
-                (length(seq_store[:default][2:end]), second_dim_size)
-            )
-=======
 - `second_dim` : second storage dimension (e.g. (CI=["mean","lower","upper"], ))
 
 # Returns
@@ -290,7 +200,6 @@
             T=Union{Missing,Float64},
             default=seq_store[:default][2:end],
             second_dim...
->>>>>>> 861b0bd4
         ) for _ in 1:(length(m_spec.fieldname) - length(unordered_cat))
     )
 
@@ -298,14 +207,6 @@
     r_s_default = NamedTuple(
         zip(
             Tuple(m_spec.fieldname[m_spec.ptype .!= "unordered categorical"]),
-<<<<<<< HEAD
-            yax_store_default
-        )
-    )
-
-    r_s_cat = NamedTuple(zip(Tuple(unordered_cat), yax_store_cat))
-    r_s = Dataset(; merge(r_s_cat, r_s_default)...)
-=======
             default_store
         )
     )
@@ -313,7 +214,6 @@
     r_s_cat = NamedTuple(zip(Tuple(unordered_cat), cat_store))
     r_s = Dataset(; merge(r_s_cat, r_s_default)...)
 
->>>>>>> 861b0bd4
     return r_s
 end
 
@@ -641,20 +541,12 @@
 end
 
 """
-<<<<<<< HEAD
-    rsa(X::DataFrame, y::Vector{<:Real}, factors::Vector{Symbol}, model_spec::DataFrame; S::Int64=10)::Dataset
-    rsa(X::DataFrame, y::Vector{<:Real}, factor::Symbol, model_spec::DataFrame; S::Int64=10)::YAXArray
-    rsa(rs::ResultSet, y::AXArray{Float64,1}; S::Int64=10)::Dataset
-    rsa(rs::ResultSet, y::AXArray{Float64,1}, factors::Vector{Symbol}; S::Int64=10)::Dataset
-    rsa(rs::ResultSet, y::AXArray{Float64,1}, factor::Symbol; S::Int64=10)::YAXArray
-=======
     rsa(X::DataFrame, y::AbstractVector{<:Real}, model_spec::DataFrame; S::Int64=10)::Dataset
     rsa(r_s::YAXArray, X_q::AbstractArray, X_i::AbstractArray, y::AbstractVecOrMat{<:Real}, sel::BitVector)::YAXArray
     rsa(X::Vector{Float64}, y::AbstractVector{<:Real}, foi_spec::DataFrame; S::Int64=10)::YAXArray
     rsa(rs::ResultSet, y::YAXArray{Float64,1}; S::Int64=10)::Dataset
     rsa(rs::ResultSet, y::YAXArray{Float64,1}, factors::Vector{Symbol}; S::Int64=10)::Dataset
     rsa(rs::ResultSet, y::YAXArray{Float64,1}, factor::Symbol; S::Int64=10)::YAXArray
->>>>>>> 861b0bd4
 
 Perform Regional Sensitivity Analysis.
 
@@ -730,11 +622,7 @@
     seq_store = _create_seq_store(foi_spec, unordered_cat, S)
 
     # Create storage for sensitivities.
-<<<<<<< HEAD
-    r_s = _create_yax_store(seq_store, foi_spec, unordered_cat, Dim{:Si}(["Si"]))
-=======
     r_s::Dataset = _foi_data_stores(seq_store, foi_spec, unordered_cat, (Si=["Si"], ))
->>>>>>> 861b0bd4
 
     for fact_t in factors
         X_i .= X[:, fact_t]
@@ -745,14 +633,10 @@
     return r_s
 end
 function rsa(
-<<<<<<< HEAD
-    r_s::YAXArray, X_q::AbstractArray, X_i::AbstractArray, y::AbstractVecOrMat{<:Real},
-=======
     r_s::YAXArray,
     X_q::AbstractArray,
     X_i::AbstractArray,
     y::AbstractVecOrMat{<:Real},
->>>>>>> 861b0bd4
     sel::BitVector
 )::YAXArray
     if length(unique(X_i)) == 1
@@ -781,45 +665,7 @@
         end
         normalize!(r_s)
     end
-    return r_s
-end
-function rsa(
-    X::Vector{Float64}, y::AbstractVector{<:Real}, foi_spec::DataFrame;
-    S::Int64=10
-)::YAXArray
-    factor = foi_spec.fieldname[1]
-    N = length(X)
-    sel = trues(N)
-
-    # Factor model spec and check if unordered categorical type
-    unordered_cat = foi_spec.fieldname[foi_spec.ptype .== "unordered categorical"]
-
-<<<<<<< HEAD
-    # Get bin sequence and quantile
-    seq_store = _create_seq_store(foi_spec, unordered_cat, S)
-
-    # Set up YAX storage
-    seq = seq_store[collect(keys(seq_store))[1]][2:end]
-    axs = (
-        Dim{factor}(seq),
-        Dim{:Si}(["Si"])
-    )
-    r_s = YAXArray(axs, zeros(Union{Missing,Float64}, length(seq), 1))
-
-    X_q = _get_factor_quantile(seq_store, foi_spec, X, factor)
-
-    return rsa(
-        r_s, X_q, X, y, sel
-    )
-end
-function rsa(
-    rs::ResultSet, y::YAXArray{Float64,1}; S::Int64=10
-)::Dataset
-    return rsa(rs.inputs[!, Not(:RCP)], vec(y), rs.model_spec; S=S)
-end
-function rsa(
-    rs::ResultSet, y::YAXArray{Float64,1}, factors::Vector{Symbol};
-=======
+
     return r_s
 end
 function rsa(
@@ -855,15 +701,11 @@
     rs::ResultSet,
     y::YAXArray{Float64,1},
     factors::Vector{Symbol};
->>>>>>> 861b0bd4
     S::Int64=10
 )::Dataset
     return rsa(
         rs.inputs[!, Not(:RCP)][!, factors],
         vec(y),
-<<<<<<< HEAD
-        rs.model_spec[rs.model_spec.fieldname .∈ [factors], :];
-=======
         rs.model_spec[rs.model_spec.fieldname .∈ factors, :];
         S=S
     )
@@ -878,34 +720,11 @@
         rs.inputs[!, Not(:RCP)][!, factor],
         vec(y),
         rs.model_spec[rs.model_spec.fieldname .== factor, :];
->>>>>>> 861b0bd4
         S=S
     )
 end
-function rsa(
-    rs::ResultSet, y::YAXArray{Float64,1}, factor::Symbol;
-    S::Int64=10
-)::YAXArray
-    return rsa(
-        rs.inputs[!, Not(:RCP)][!, factor],
-        vec(y),
-        rs.model_spec[rs.model_spec.fieldname .== factor, :];
-        S=S
-    )
-end
-
-"""
-<<<<<<< HEAD
-    outcome_map(X::DataFrame, y::AbstractVecOrMat{<:Real}, rule::Union{Function,BitVector,Vector{Int64}},
-        target_factor::Symbol, model_spec::DataFrame; S::Int64=20, n_boot::Int64=100,
-        conf::Float64=0.95)::YAXArray
-    outcome_map(rs::ResultSet, y::AbstractArray{<:Real}, rule::Union{Function,BitVector,Vector{Int64}},
-        target_factors::Vector{Symbol}; S::Int64=20, n_boot::Int64=100, conf::Float64=0.95)::Dataset
-    outcome_map(rs::ResultSet, y::AXArray{Float64,1}, rule::Union{Function,BitVector,Vector{Int64}},
-        target_factor::Symbol; S::Int64=20, n_boot::Int64=100, conf::Float64=0.95)::YAXArray
-    outcome_map(rs::ResultSet, y::AXArray{Float64,1}, rule::Union{Function,BitVector,Vector{Int64}};
-        S::Int64=20, n_boot::Int64=100, conf::Float64=0.95)::Dataset
-=======
+
+"""
     outcome_map(p::YAXArray, X_q::AbstractArray, X_f::AbstractArray, y::AbstractVecOrMat{<:Real}, behave::BitVector; n_boot::Int64=100, conf::Float64=0.95)::YAXArray
     outcome_map(X::DataFrame, y::AbstractVecOrMat{<:Real}, rule::Union{Function,BitVector,Vector{Int64}}, target_factors::Vector{Symbol}, model_spec::DataFrame; S::Int64=10, n_boot::Int64=100, conf::Float64=0.95)::Dataset
     outcome_map(X::DataFrame, y::AbstractVecOrMat{<:Real}, rule::Union{Function,BitVector,Vector{Int64}}, target_factor::Symbol, model_spec::DataFrame; S::Int64=20, n_boot::Int64=100, conf::Float64=0.95)::YAXArray
@@ -913,7 +732,6 @@
     outcome_map(rs::ResultSet, y::YAXArray{Float64,1}, rule::Union{Function,BitVector,Vector{Int64}}, target_factors::Vector{Symbol}; S::Int64=20, n_boot::Int64=100, conf::Float64=0.95)::Dataset
     outcome_map(rs::ResultSet, y::YAXArray{Float64,1}, rule::Union{Function,BitVector,Vector{Int64}}, target_factor::Symbol; S::Int64=20, n_boot::Int64=100, conf::Float64=0.95)::YAXArray
     outcome_map(rs::ResultSet, y::YAXArray{Float64,1}, rule::Union{Function,BitVector,Vector{Int64}}; S::Int64=20, n_boot::Int64=100, conf::Float64=0.95)::Dataset
->>>>>>> 861b0bd4
 
 Map normalized outcomes (defined by `rule`) to factor values discretized into `S` bins.
 
@@ -1017,23 +835,14 @@
     seq_store = _create_seq_store(foi_spec, unordered_cat, S)
 
     # Create storage for sensitivities.
-<<<<<<< HEAD
-    p = _create_yax_store(
-        seq_store, foi_spec, unordered_cat, Dim{:CI}(["mean", "lower", "upper"])
-=======
     pawn_results::Dataset = _foi_data_stores(
         seq_store, foi_spec, unordered_cat, (CI=["mean", "lower", "upper"], )
->>>>>>> 861b0bd4
     )
 
     all_p_rule = _map_outcomes(y, rule)
     if length(all_p_rule) == 0
         @warn "No results conform to specified rule."
-<<<<<<< HEAD
-        return p
-=======
         return pawn_results
->>>>>>> 861b0bd4
     end
 
     # Identify behavioural
@@ -1043,14 +852,13 @@
     for fact_t in target_factors
         X_f .= X[:, fact_t]
         X_q = _get_factor_quantile(seq_store, foi_spec, X_f, fact_t)
-<<<<<<< HEAD
-
-        p[fact_t] .= outcome_map(
-            p[fact_t], X_q, X_f, y, behave; n_boot=n_boot, conf=conf
+
+        pawn_results[fact_t] .= outcome_map(
+            pawn_results[fact_t], X_q, X_f, y, behave; n_boot=n_boot, conf=conf
         )
     end
 
-    return p
+    return pawn_results
 end
 function outcome_map(
     X::DataFrame,
@@ -1062,37 +870,8 @@
     n_boot::Int64=100,
     conf::Float64=0.95
 )::YAXArray
-    all_p_rule = _map_outcomes(y, rule)
-    if length(all_p_rule) == 0
-        @warn "No results conform to specified rule."
-        return p
-    end
-
-    # Identify behavioural
-    n_scens = size(X, 1)
-    behave::BitVector = falses(n_scens)
-    behave[all_p_rule] .= true
-
-    # Factor model spec and check if unordered categorical type
-    foi_spec = _get_factor_spec(model_spec, [target_factor])
-    unordered_cat = foi_spec.fieldname[foi_spec.ptype .== "unordered categorical"]
-
-    # Get bin sequence and quantile
-    seq_store = _create_seq_store(foi_spec, unordered_cat, S)
-
-    # Set up YAX storage
-    seq = seq_store[collect(keys(seq_store))[1]][2:end]
-    axs = (
-        Dim{target_factor}(seq),
-        Dim{:CI}(["mean", "lower", "upper"])
-    )
-    p = YAXArray(axs, zeros(Union{Missing,Float64}, length(seq), 3))
-
-    X_f = X[:, target_factor]
-    X_q = _get_factor_quantile(seq_store, foi_spec, X_f, target_factor)
-
     return outcome_map(
-        p, X_q, X_f, y, behave; n_boot=n_boot, conf=conf
+        X, y, rule, [target_factor], model_spec; S=S, n_boot=n_boot, conf=conf
     )
 end
 function outcome_map(
@@ -1102,37 +881,6 @@
     S::Int64=20,
     n_boot::Int64=100,
     conf::Float64=0.95
-=======
-
-        pawn_results[fact_t] .= outcome_map(
-            pawn_results[fact_t], X_q, X_f, y, behave; n_boot=n_boot, conf=conf
-        )
-    end
-
-    return pawn_results
-end
-function outcome_map(
-    X::DataFrame,
-    y::AbstractVecOrMat{<:Real},
-    rule::Union{Function,BitVector,Vector{Int64}},
-    target_factor::Symbol,
-    model_spec::DataFrame;
-    S::Int64=20,
-    n_boot::Int64=100,
-    conf::Float64=0.95
-)::YAXArray
-    return outcome_map(
-        X, y, rule, [target_factor], model_spec; S=S, n_boot=n_boot, conf=conf
-    )
-end
-function outcome_map(
-    X::DataFrame,
-    y::YAXArray{Float64,1},
-    rule::Union{Function,BitVector,Vector{Int64}};
-    S::Int64=20,
-    n_boot::Int64=100,
-    conf::Float64=0.95
->>>>>>> 861b0bd4
 )::Dataset
     return outcome_map(X, vec(y), rule, names(X); S, n_boot, conf)
 end
@@ -1146,9 +894,6 @@
     conf::Float64=0.95
 )::Dataset
     return outcome_map(
-<<<<<<< HEAD
-        rs.inputs[:, Not(:RCP)], vec(y), rule, target_factors, rs.model_spec; S, n_boot,
-=======
         rs.inputs[:, Not(:RCP)],
         vec(y),
         rule,
@@ -1156,7 +901,6 @@
         rs.model_spec;
         S,
         n_boot,
->>>>>>> 861b0bd4
         conf
     )
 end
@@ -1170,9 +914,6 @@
     conf::Float64=0.95
 )::YAXArray
     return outcome_map(
-<<<<<<< HEAD
-        rs.inputs[:, Not(:RCP)], vec(y), rule, target_factor, rs.model_spec; S, n_boot, conf
-=======
         rs.inputs[:, Not(:RCP)],
         vec(y),
         rule,
@@ -1181,7 +922,6 @@
         S,
         n_boot,
         conf
->>>>>>> 861b0bd4
     )
 end
 function outcome_map(
@@ -1193,12 +933,6 @@
     conf::Float64=0.95
 )::Dataset
     return outcome_map(
-<<<<<<< HEAD
-        rs.inputs[:, Not(:RCP)], vec(y), rule, names(rs.inputs), rs.model_spec; S, n_boot,
-        conf
-    )
-end
-=======
         rs.inputs[:, Not(:RCP)],
         vec(y),
         rule,
@@ -1227,7 +961,6 @@
 - `rule` : BitVector, or Function that returns a BitVector, indicating outcomes that meet
            some desired threshold/behavior.
 """
->>>>>>> 861b0bd4
 function _map_outcomes(
     y::AbstractVecOrMat{<:Real},
     rule::Union{BitVector,Vector{Int64}}
