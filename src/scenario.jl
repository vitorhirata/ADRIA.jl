"""Scenario running functions"""


import ADRIA.metrics: relative_cover, total_absolute_cover, absolute_shelter_volume, relative_shelter_volume
import ADRIA: distribute_seeded_corals

using Infiltrator


"""
    setup_cache(domain::Domain)::NamedTuple

Establish tuple of matrices/vectors for use as reusable data stores to avoid repeated memory allocations.
"""
function setup_cache(domain::Domain)::NamedTuple

    # sim constants
    n_sites::Int64 = domain.coral_growth.n_sites
    n_species::Int64 = domain.coral_growth.n_species
    n_groups::Int64 = domain.coral_growth.n_groups

    # Strip names from NamedArrays
    init_cov = Matrix{Float64}(domain.init_coral_cover)

    cache = (
        sf=zeros(n_groups, n_sites),
        fec_all=zeros(size(init_cov)...),
        fec_scope=zeros(n_groups, n_sites),
        prop_loss=zeros(n_species, n_sites),
        Sbl=zeros(n_species, n_sites),
        dhw_step=zeros(n_sites),
        init_cov=init_cov,
        cov_tmp=zeros(size(init_cov)...),
        site_area=Array{Float64}(domain.site_data.area'),
        TP_data=Array{Float64,2}(domain.TP_data)
    )

    return cache
end


"""
    run_scenarios(param_df::DataFrame, domain::Domain; metrics::Array=[])

Run scenarios defined by the parameter table storing results to disk.
Scenarios are run in parallel where the number of scenarios > 16.

# Notes
Returned `domain` holds scenario invoke time used as unique result set identifier.

# Arguments
- param_df : DataFrame of scenarios to run
- domain : Domain, to run scenarios with
- metrics : Outcomes to store. Defaults to raw data only.

# Returns
domain
"""
function run_scenarios(param_df::DataFrame, domain::Domain)::Domain
    has_setup()

    domain, data_store = ADRIA.setup_result_store!(domain, param_df)
    cache = setup_cache(domain)

    # Spin up workers if needed
    if nprocs() == 1 && (parse(Bool, ENV["ADRIA_DEBUG"]) == false)
        active_cores = parse(Int, ENV["ADRIA_NUM_CORES"])
        if active_cores <= 0
            active_cores = cpucores()
        end

        if active_cores > 1
            addprocs(active_cores, exeflags="--project")
        end
    end

    # Batch run scenarios
    if (nrow(param_df) > 256) && (parse(Bool, ENV["ADRIA_DEBUG"]) == false)
        @eval @everywhere using ADRIA

        func = (dfx) -> run_scenario(dfx, domain, data_store, cache)
        @showprogress "Running..." 4 pmap(func, enumerate(eachrow(param_df)))
    else
        func = (dfx) -> run_scenario(dfx, domain, data_store, cache)
        @showprogress "Running..." 1 map(func, enumerate(eachrow(param_df)))
    end

    return domain
end


"""
    run_scenarios(scen::Tuple{Int, DataFrameRow}, domain::Domain, data_store::NamedTuple, cache::NamedTuple, metrics=[])

Run individual scenarios for a given domain.

Stores results on disk in Zarr format at pre-configured location.

# Notes
Logs of site ranks only store the mean site rankings over all environmental scenarios.
This is to reduce the volume of data stored.
"""
function run_scenario(scen::Tuple{Int,DataFrameRow}, domain::Domain, data_store::NamedTuple, cache::NamedTuple)
    # Update model with values in given DF row
    update_params!(domain, scen[2])

    dhw_scen = scen[2].dhw_scenario
    wave_scen = scen[2].wave_scenario

    # TODO: Modify all scenario constants here to avoid repeated allocations
    @set! domain.coral_growth.ode_p.k = (domain.site_data.k::Vector{Float64} / 100.0)  # Max possible cover at site
    @set! domain.coral_growth.ode_p.comp = domain.sim_constants.comp::Float64  # competition rate between two mature coral groups

    run_scenario(domain; idx=scen[1], dhw=dhw_scen, wave=wave_scen, data_store=data_store, cache=cache)
end
function run_scenario(scen::Tuple{Int,DataFrameRow}, domain::Domain, data_store::NamedTuple)
    run_scenario(scen, domain, data_store, setup_cache(domain))
end


"""
    run_scenario(domain::Domain; idx=1, dhw=1, wave=1, data_store::NamedTuple, cache::NamedTuple)::NamedTuple

Convenience function to directly run a scenario for a Domain with pre-set values.

Stores results on disk in Zarr format at pre-configured location.

# Notes
Logs of site ranks only store the mean site rankings over all environmental scenarios.
This is to reduce the volume of data stored.
"""
function run_scenario(domain::Domain; idx::Int=1, dhw::Int=1, wave::Int=1, data_store::NamedTuple, cache::NamedTuple)

    # Extract non-coral parameters
    df = DataFrame(domain.model)
    not_coral_params = df[!, :component] .!== Coral
    param_set = NamedTuple{tuple(df[not_coral_params, :fieldname]...)}(df[not_coral_params, :val])

    # Expand coral model to include its specifications across all taxa/species/groups
    coral_params = to_spec(component_params(domain.model, Coral))

    # Pass in environmental layer data stripped of named dimensions.
    all_dhws = Array{Float64}(domain.dhw_scens)
    all_waves = Array{Float64}(domain.wave_scens)

    result_set = run_scenario(domain, param_set, coral_params, domain.sim_constants, domain.site_data,
        domain.coral_growth.ode_p,
        all_dhws[:, :, dhw], all_waves[:, :, wave], cache)

    # Capture results to disk
    # Set values below threshold to 0 to save space
    tf = size(all_dhws, 1)
    threshold = parse(Float32, ENV["ADRIA_THRESHOLD"])

<<<<<<< HEAD
    tmp_site_ranks = zeros(Float32, size(all_dhws)[1], nrow(domain.site_data), 2)
=======
    tmp_site_ranks = zeros(Float32, tf, nrow(domain.site_data), 2)
>>>>>>> d765149d

    r_raw = result_set.raw
    vals = relative_cover(r_raw)
    vals[vals.<threshold] .= 0.0
    data_store.relative_cover[:, :, idx] .= vals

<<<<<<< HEAD
    vals .= absolute_shelter_volume(r_raw, site_area(domain), param_table(domain))
    vals[vals.<threshold] .= 0.0
    data_store.absolute_shelter_volume[:, :, idx] .= vals

    vals .= relative_shelter_volume(r_raw, site_area(domain), param_table(domain))
    vals[vals.<threshold] .= 0.0
=======
    p_tbl = param_table(domain)
    vals .= absolute_shelter_volume(r_raw, site_area(domain), p_tbl)
    vals[vals .< threshold] .= 0.0
    data_store.absolute_shelter_volume[:, :, idx] .= vals

    vals .= relative_shelter_volume(r_raw, site_area(domain), p_tbl)
    vals[vals .< threshold] .= 0.0
>>>>>>> d765149d
    data_store.relative_shelter_volume[:, :, idx] .= vals

    # Store raw results if no metrics specified
    # if length(metrics) == 0
    #     data_store.raw[:, :, :, idx] .= r.raw
    # end

    # Store logs
    c_dim = Base.ndims(result_set.raw) + 1
    log_stores = (:site_ranks, :seed_log, :fog_log, :shade_log)
    for k in log_stores
        if k == :seed_log || k == :site_ranks
            concat_dim = c_dim
        else
            concat_dim = c_dim - 1
        end

        vals = getfield(result_set, k)
        vals[vals.<threshold] .= 0.0

        if k == :seed_log
            getfield(data_store, k)[:, :, :, idx] .= vals
        elseif k == :site_ranks
            tmp_site_ranks[:, :, :] .= vals
        else
            getfield(data_store, k)[:, :, idx] .= vals
        end
    end

    if !isnothing(data_store.site_ranks)
        # Squash site ranks down to average rankings over environmental repeats
        data_store.site_ranks[:, :, :, idx] .= tmp_site_ranks
    end
end


"""
    run_scenario(param_df, domain)

Run a single scenario and return results.
"""
function run_scenario(param_df::DataFrameRow, domain::Domain)::NamedTuple
    has_setup()

    # Update model with values in given DF row
    update_params!(domain, param_df)

    param_set = NamedTuple{domain.model[:fieldname]}(domain.model[:val])

    # Expand coral model to include its specifications across all taxa/species/groups
    coral_params = to_spec(component_params(domain.model, Coral))

    dhw_rep_id = param_df.dhw_scenario
    wave_rep_id = param_df.wave_scenario

    cache = setup_cache(domain)
    return run_scenario(domain, param_set, coral_params, domain.sim_constants, domain.site_data,
        domain.coral_growth.ode_p,
        Matrix{Float64}(domain.dhw_scens[1:tf, :, dhw_rep_id]),
        Matrix{Float64}(domain.wave_scens[1:tf, :, wave_rep_id]), cache)
end


"""
    run_scenario(domain, param_set, corals, sim_params, site_data, p::NamedTuple,
                 dhw_scen::Array, wave_scen::Array, cache::NamedTuple)::NamedTuple

Core scenario running function.

# Notes
Only the mean site rankings are kept
"""
function run_scenario(domain::Domain, param_set::NamedTuple, corals::DataFrame, sim_params::SimConstants, site_data::DataFrame,
    p::NamedTuple, dhw_scen::Matrix{Float64},
    wave_scen::Matrix{Float64}, cache::NamedTuple)::NamedTuple

    # Set random seed using intervention values
    # TODO: More robust way of getting intervention/criteria values
    rnd_seed_val = floor(Int, sum([copy(getindex(param_set, i)) for i in 1:26]))
    Random.seed!(rnd_seed_val)

    ### TODO: All cached arrays/values to be moved to outer function and passed in
    # to reduce overall allocations (e.g., sim constants don't change across all scenarios)

    tspan::Tuple = (0.0, 1.0)
    solver::RK4 = RK4()

    MCDA_approach::Int64 = param_set.guided

    # sim constants
    n_sites::Int64 = domain.coral_growth.n_sites
    nsiteint::Int64 = sim_params.nsiteint
    tf::Int64 = size(dhw_scen, 1)
    n_species::Int64 = domain.coral_growth.n_species
    n_groups::Int64 = domain.coral_growth.n_groups

    # years to start seeding/shading
    seed_start_year::Int64 = param_set.seed_year_start
    shade_start_year::Int64 = param_set.shade_year_start

    n_TA_to_seed::Int64 = param_set.seed_TA  # tabular Acropora size class 2, per year per species per cluster
    n_CA_to_seed::Int64 = param_set.seed_CA  # corymbose Acropora size class 2, per year per species per cluster
    fogging::Real = param_set.fogging  # percent reduction in bleaching mortality through fogging
    srm::Real = param_set.SRM  # DHW equivalents reduced by some shading mechanism
    seed_years::Int64 = param_set.seed_years  # number of years to seed
    shade_years::Int64 = param_set.shade_years  # number of years to shade

    # Gompertz shape parameters for bleaching
    neg_e_p1::Real = -sim_params.gompertz_p1
    neg_e_p2::Real = -sim_params.gompertz_p2

    ### END TODO

    total_site_area::Array{Float64,2} = cache.site_area

    fec_params::Vector{Float64} = corals.fecundity

    # Caches
    TP_data = cache.TP_data
    # fec_all::Array{Float64,2} = zeros(size(init_cov)...)
    # fec_scope::Array{Float64,2} = zeros(n_groups, n_sites)
    # prop_loss::Array{Float64,2} = zeros(n_species, n_sites)
    # Sbl::Array{Float64,2} = zeros(n_species, n_sites)
    # dhw_step::Vector{Float64} = zeros(n_sites)
    sf = cache.sf[:, :]
    fec_all = cache.fec_all[:, :]
    fec_scope = cache.fec_scope[:, :]
    prop_loss = cache.prop_loss[:, :]
    Sbl = cache.Sbl[:, :]
    dhw_t = cache.dhw_step[:]
    Y_pstep = cache.cov_tmp[:, :]

    Y_cover::Array{Float64,3} = zeros(tf, n_species, n_sites)  # Coral cover relative to total site area
    Y_cover[1, :, :] .= cache.init_cov[:, :]
    cover_tmp = p.cover  # pre-allocated matrix used to avoid memory allocations

    site_ranks = SparseArray(zeros(tf, n_sites, 2)) # log seeding/fogging/shading ranks
    Yshade = SparseArray(spzeros(tf, n_sites))
    Yfog = SparseArray(spzeros(tf, n_sites))
    Yseed = SparseArray(zeros(tf, 2, n_sites))  # 2 = the two enhanced coral types

    # Intervention strategy: 0 is random, > 0 is guided
    is_guided = param_set.guided > 0

    # Years at which to reassess seeding site selection
    seed_decision_years = repeat([false], tf)
    shade_decision_years = repeat([false], tf)

    if param_set.seed_freq > 0
        max_consider = min(seed_start_year + seed_years - 1, tf)
        seed_decision_years[seed_start_year:param_set.seed_freq:max_consider] .= true
    else
        # Start at year 2 or the given specified seed start year
        seed_decision_years[max(seed_start_year, 2)] = true
    end

    if param_set.shade_freq > 0
        max_consider = min(shade_start_year + shade_years - 1, tf)
        shade_decision_years[shade_start_year:param_set.shade_freq:max_consider] .= true
    else
        # Start at year 2 or the given specified shade start year
        shade_decision_years[max(shade_start_year, 2)] = true
    end

    prefseedsites::Vector{Int64} = zeros(Int, nsiteint)
    prefshadesites::Vector{Int64} = zeros(Int, nsiteint)

    # Max coral cover at each site. Divided by 100 to convert to proportion
    max_cover = site_data.k / 100.0

    # Set other params for ODE
    p.r .= corals.growth_rate  # Assumed growth_rate

    # Proportionally adjust initial cover (handles inappropriate initial conditions)
    Y_cover[1, :, :] .= proportional_adjustment!(Y_cover[1, :, :], cover_tmp, max_cover)

    if is_guided
        ## Weights for connectivity , waves (ww), high cover (whc) and low
        wtwaves = param_set.wave_stress # weight of wave damage in MCDA
        wtheat = param_set.heat_stress # weight of heat damage in MCDA
        wtconshade = param_set.shade_connectivity # weight of connectivity for shading in MCDA
        wtconseed = param_set.seed_connectivity # weight of connectivity for seeding in MCDA
        wthicover = param_set.coral_cover_high # weight of high coral cover in MCDA (high cover gives preference for seeding corals but high for SRM)
        wtlocover = param_set.coral_cover_low # weight of low coral cover in MCDA (low cover gives preference for seeding corals but high for SRM)
        wtpredecseed = param_set.seed_priority # weight for the importance of seeding sites that are predecessors of priority reefs
        wtpredecshade = param_set.shade_priority # weight for the importance of shading sites that are predecessors of priority reefs
        risktol = param_set.deployed_coral_risk_tol # risk tolerance

        # Defaults to considering all sites if depth cannot be considered.
        depth_priority = collect(1:nrow(site_data))

        # Filter out sites outside of desired depth range
        if .!all(site_data.depth_med .== 0)
            max_depth::Float64 = param_set.depth_min + param_set.depth_offset
            depth_criteria::BitArray{1} = (site_data.depth_med .>= param_set.depth_min) .& (site_data.depth_med .<= max_depth)

            # TODO: Include this change in MATLAB version as well
            if any(depth_criteria .> 0)
                # If sites can be filtered based on depth, do so. Otherwise if no sites can be filtered, remove depth as a criterion.
                depth_priority = depth_priority[depth_criteria]
            else
                @warn "No sites within provided depth range of $(param_set.depth_min) - $(max_depth) meters. Considering all sites."
            end
        end

        # pre-allocate rankings
        rankings = [depth_priority zeros(Int, length(depth_priority)) zeros(Int, length(depth_priority))]

        # Prep site selection
        mcda_vars = DMCDA_vars(
            depth_priority,
            nsiteint,
            sim_params.prioritysites,
            domain.strongpred,
            domain.conn_ranks,
            zeros(n_species, n_sites),  # dam prob
            dhw_scen[1, :],  # heatstressprob
            Y_cover[1, :, :],  # sumcover
            max_cover,
            total_site_area,
            risktol,
            wtconseed,
            wtconshade,
            wtwaves,
            wtheat,
            wthicover,
            wtlocover,
            wtpredecseed,
            wtpredecshade
        )
    end

    # Define constant table location for seed values
    tabular_enhanced::BitArray = corals.taxa_id .== 1
    corymbose_enhanced::BitArray = corals.taxa_id .== 3
    target_class_id::BitArray = corals.class_id .== 1  # seed smallest size class
    seed_sc_TA::Int64 = first(findall(tabular_enhanced .& target_class_id))  # size class indices for TA and CA
    seed_sc_CA::Int64 = first(findall(corymbose_enhanced .& target_class_id))

    #### End coral constants

    ## Update ecological parameters based on intervention option
    # Set up assisted adaptation values
    a_adapt = zeros(n_species)
    a_adapt[tabular_enhanced] .= param_set.a_adapt
    a_adapt[corymbose_enhanced] .= param_set.a_adapt

    # Level of natural coral adaptation
    n_adapt = param_set.n_adapt  # natad = coral_params.natad + interv.Natad;
    bleach_resist = corals.bleach_resist

    ## Extract other parameters
    LPdhwcoeff = sim_params.LPdhwcoeff # shape parameters relating dhw affecting cover to larval production
    DHWmaxtot = sim_params.DHWmaxtot # max assumed DHW for all scenarios.  Will be obsolete when we move to new, shared inputs for DHW projections
    LPDprm2 = sim_params.LPDprm2 # parameter offsetting LPD curve

    # Wave stress
    mwaves::Array{Float64,3} = zeros(tf, n_species, n_sites)
    wavemort90::Vector{Float64} = corals.wavemort90::Vector{Float64}  # 90th percentile wave mortality

    @inbounds for sp::Int64 in 1:n_species
        @views mwaves[:, sp, :] .= wavemort90[sp] .* wave_scen[:, :, :]
    end

    mwaves[mwaves.<0.0] .= 0.0
    mwaves[mwaves.>1.0] .= 1.0

    Sw_t = 1.0 .- mwaves

    # Flag indicating whether to seed or not to seed
    seed_corals = (n_TA_to_seed > 0) || (n_CA_to_seed > 0)

    # extract colony areas for sites selected and convert to m^2
    col_area_seed_TA = corals.colony_area_cm2[seed_sc_TA] / 10^4
    col_area_seed_CA = corals.colony_area_cm2[seed_sc_CA] / 10^4

    absolute_k_area = vec(total_site_area' .* max_cover)  # max possible coral area in m^2
    growth::ODEProblem = ODEProblem{true}(growthODE, Y_cover[1, :, :], tspan, p)
    @inbounds for tstep::Int64 in 2:tf
        p_step = tstep - 1
        Y_pstep[:, :] .= Y_cover[p_step, :, :]

        sf .= stressed_fecundity(tstep, a_adapt, n_adapt, dhw_scen[p_step, :],
            LPdhwcoeff, DHWmaxtot, LPDprm2, n_groups)

        # Calculates scope for coral fedundity for each size class and at each site.
        fecundity_scope!(fec_scope, fec_all, fec_params, Y_pstep, total_site_area)

        # Send larvae out into the world
        actual_fecundity = (fec_scope .* sf)
        larval_pool = (actual_fecundity * TP_data)  # larval pool for each site (in larvae/m²)

        site_coral_cover = vec(sum(Y_pstep, dims=1))
        absolute_site_coral_cover = site_coral_cover' .* total_site_area  # in m²
        leftover_space = max.(absolute_k_area' .- absolute_site_coral_cover, 0.0)

        # Larvae have landed, work out how many are recruited
        λ = recruitment(larval_pool, leftover_space)  # recruits per m^2 per site

        # Determine area covered by recruited larvae
        settler_cover = λ .* sim_params.basal_area_per_settler  # area in m² for each settler across all sites

        # Recruitment should represent additional cover, relative to total site area
        # Gets used in ODE
        p.rec[:, :] .= settler_cover ./ total_site_area

        @views dhw_t .= dhw_scen[tstep, :]  # subset of DHW for given timestep
        in_shade_years = (shade_start_year <= tstep) && (tstep <= (shade_start_year + shade_years - 1))
        in_seed_years = ((seed_start_year <= tstep) && (tstep <= (seed_start_year + seed_years - 1)))
        if is_guided && in_seed_years
            # Update dMCDA values
            mcda_vars.damprob .= @view mwaves[tstep, :, :]
            mcda_vars.heatstressprob .= dhw_t

            mcda_vars.sumcover .= sum(Y_pstep, dims=1)  # dims: nsites * 1
            (prefseedsites, prefshadesites, rankings) = dMCDA(mcda_vars, MCDA_approach,
                seed_decision_years[tstep], shade_decision_years[tstep],
                prefseedsites, prefshadesites, rankings)

            # Log site ranks
            # First col only holds site index ids so skip (with 2:end)
            site_ranks[tstep, rankings[:, 1], :] = rankings[:, 2:end]
        else
            if seed_corals && in_seed_years
                # Unguided deployment, seed/shade corals anywhere, so long as available space > 0
                available_space = vec(max.(max_cover' .- sum(Y_pstep, dims=1), 0.0))
                prefseedsites, prefshadesites = unguided_site_selection(prefseedsites, prefshadesites,
                    seed_decision_years[tstep], shade_decision_years[tstep],
                    nsiteint, available_space)
            end
        end

        has_shade_sites = !all(prefshadesites .== 0)
        has_seed_sites = !all(prefseedsites .== 0)
        if (srm > 0.0) && in_shade_years
            Yshade[tstep, :] .= srm

            # Apply reduction in DHW due to shading
            adjusted_dhw::Vector{Float64} = max.(0.0, dhw_t .- srm)
        else
            adjusted_dhw = dhw_t
        end

        if (fogging > 0.0) && in_shade_years && (has_seed_sites || has_shade_sites)
            if has_seed_sites
                # Always fog where sites are selected if possible
                site_locs::Vector{Int64} = prefseedsites
            elseif has_shade_sites
                # Otherwise, if no sites are selected, fog selected shade sites
                site_locs = prefshadesites
            end

            adjusted_dhw[site_locs] .= adjusted_dhw[site_locs] .* (1.0 - fogging)
            Yfog[tstep, site_locs] .= fogging
        end

        # Calculate and apply bleaching mortality
        bleaching_mortality!(Sbl, tstep, neg_e_p1, neg_e_p2,
            a_adapt, n_adapt,
            bleach_resist, adjusted_dhw)

        # Apply seeding
        if seed_corals && in_seed_years && has_seed_sites
<<<<<<< HEAD
            @infiltrate
            # calculate proportions for TA and CA to be seeded at each site
            scaled_seed = distribute_seeded_corals(total_site_area,prefseedsites,
            available_space,[n_TA_to_seed, n_CA_to_seed],
            [col_area_seed_TA, col_area_seed_CA])

            # Seed each site with TA or CA
            @views Y_pstep[seed_sc_TA, prefseedsites] .= Y_pstep[seed_sc_TA, prefseedsites] .+ scaled_seed[1]
            @views Y_pstep[seed_sc_CA, prefseedsites] .= Y_pstep[seed_sc_CA, prefseedsites] .+ scaled_seed[2]

            # Log seed values/sites (these values are relative to site area)
            Yseed[tstep, 1, prefseedsites] .= scaled_seed[1]
            Yseed[tstep, 2, prefseedsites] .= scaled_seed[2]

=======
            # Extract site area for sites selected
            site_area_seed = total_site_area[prefseedsites]

            # Scale site area for sites selected by actual available space (k/100 - sum_cover)
            site_area_seed_remaining = site_area_seed .* available_space[prefseedsites]

            # Proportion of available space on each site relative to total space available on these sites
            prop_area_avail = site_area_seed_remaining ./ sum(site_area_seed_remaining)

            # Distribute seeded corals (as area) across sites according to available space proportions
            # proportion*(area of 1 coral * num seeded corals)
            scaled_seed_TA = prop_area_avail .* (n_TA_to_seed * col_area_seed_TA)
            scaled_seed_CA = prop_area_avail .* (n_CA_to_seed * col_area_seed_CA)

            # Convert to relative cover proportion by dividing by site area
            scaled_seed_TA = scaled_seed_TA ./ site_area_seed
            scaled_seed_CA = scaled_seed_CA ./ site_area_seed

            # Seed each site with TA or CA
            @views Y_pstep[seed_sc_TA, prefseedsites] .= Y_pstep[seed_sc_TA, prefseedsites] .+ scaled_seed_TA
            @views Y_pstep[seed_sc_CA, prefseedsites] .= Y_pstep[seed_sc_CA, prefseedsites] .+ scaled_seed_CA

            # Log seed values/sites (these values are relative to site area)
            Yseed[tstep, 1, prefseedsites] .= scaled_seed_TA
            Yseed[tstep, 2, prefseedsites] .= scaled_seed_CA
>>>>>>> d765149d
        end

        @views prop_loss = Sbl[:, :] .* Sw_t[p_step, :, :]
        growth.u0[:, :] .= Y_pstep[:, :] .* prop_loss[:, :]  # update initial condition
        sol::ODESolution = solve(growth, solver, save_everystep=false, save_start=false,
            alg_hints=[:nonstiff], abstol=1e-9, reltol=1e-8)  # , adaptive=false, dt=1.0
        # Using the last step from ODE above, proportionally adjust site coral cover
        # if any are above the maximum possible (i.e., the site `k` value)
        # Y_cover[tstep, :, :] .= proportional_adjustment!(sol.u[end], cover_tmp, max_cover)
        Y_cover[tstep, :, :] .= sol.u[end]

        # growth::ODEProblem = ODEProblem{true,false}(growthODE, cov_tmp .* prop_loss[:, :], tspan, p)
        # sol::ODESolution = solve(growth, solver, abstol=1e-7, reltol=1e-4, save_everystep=false, save_start=false, alg_hints=[:nonstiff])
        # Y_cover[tstep, :, :] .= sol.u[end]
        # Y_cover[tstep, :, :] .= proportional_adjustment!(Yout[tstep, :, :], cover_tmp, max_cover)
    end

    # Avoid placing importance on sites that were not considered
    # (lower values are higher importance)
    site_ranks[site_ranks.==0.0] .= n_sites + 1

    return (raw=Y_cover, seed_log=Yseed, fog_log=Yfog, shade_log=Yshade, site_ranks=site_ranks)
end<|MERGE_RESOLUTION|>--- conflicted
+++ resolved
@@ -3,8 +3,6 @@
 
 import ADRIA.metrics: relative_cover, total_absolute_cover, absolute_shelter_volume, relative_shelter_volume
 import ADRIA: distribute_seeded_corals
-
-using Infiltrator
 
 
 """
@@ -152,33 +150,19 @@
     tf = size(all_dhws, 1)
     threshold = parse(Float32, ENV["ADRIA_THRESHOLD"])
 
-<<<<<<< HEAD
-    tmp_site_ranks = zeros(Float32, size(all_dhws)[1], nrow(domain.site_data), 2)
-=======
-    tmp_site_ranks = zeros(Float32, tf, nrow(domain.site_data), 2)
->>>>>>> d765149d
+    tmp_site_ranks = zeros(Float32,size(all_dhws)[1], nrow(domain.site_data), 2)
 
     r_raw = result_set.raw
     vals = relative_cover(r_raw)
     vals[vals.<threshold] .= 0.0
     data_store.relative_cover[:, :, idx] .= vals
 
-<<<<<<< HEAD
     vals .= absolute_shelter_volume(r_raw, site_area(domain), param_table(domain))
-    vals[vals.<threshold] .= 0.0
-    data_store.absolute_shelter_volume[:, :, idx] .= vals
-
-    vals .= relative_shelter_volume(r_raw, site_area(domain), param_table(domain))
-    vals[vals.<threshold] .= 0.0
-=======
-    p_tbl = param_table(domain)
-    vals .= absolute_shelter_volume(r_raw, site_area(domain), p_tbl)
     vals[vals .< threshold] .= 0.0
     data_store.absolute_shelter_volume[:, :, idx] .= vals
 
-    vals .= relative_shelter_volume(r_raw, site_area(domain), p_tbl)
+    vals .= relative_shelter_volume(r_raw, site_area(domain), param_table(domain))
     vals[vals .< threshold] .= 0.0
->>>>>>> d765149d
     data_store.relative_shelter_volume[:, :, idx] .= vals
 
     # Store raw results if no metrics specified
@@ -542,48 +526,33 @@
 
         # Apply seeding
         if seed_corals && in_seed_years && has_seed_sites
-<<<<<<< HEAD
-            @infiltrate
-            # calculate proportions for TA and CA to be seeded at each site
-            scaled_seed = distribute_seeded_corals(total_site_area,prefseedsites,
-            available_space,[n_TA_to_seed, n_CA_to_seed],
-            [col_area_seed_TA, col_area_seed_CA])
-
-            # Seed each site with TA or CA
-            @views Y_pstep[seed_sc_TA, prefseedsites] .= Y_pstep[seed_sc_TA, prefseedsites] .+ scaled_seed[1]
-            @views Y_pstep[seed_sc_CA, prefseedsites] .= Y_pstep[seed_sc_CA, prefseedsites] .+ scaled_seed[2]
-
-            # Log seed values/sites (these values are relative to site area)
-            Yseed[tstep, 1, prefseedsites] .= scaled_seed[1]
-            Yseed[tstep, 2, prefseedsites] .= scaled_seed[2]
-
-=======
-            # Extract site area for sites selected
+
+            # extract site area for sites selected
             site_area_seed = total_site_area[prefseedsites]
 
-            # Scale site area for sites selected by actual available space (k/100 - sum_cover)
-            site_area_seed_remaining = site_area_seed .* available_space[prefseedsites]
-
-            # Proportion of available space on each site relative to total space available on these sites
-            prop_area_avail = site_area_seed_remaining ./ sum(site_area_seed_remaining)
-
-            # Distribute seeded corals (as area) across sites according to available space proportions
+            # scale site area for sites selected by actual available space (k/100 - sum_cover)
+            site_area_seed_remaining = site_area_seed.* available_space[prefseedsites]
+
+            # proportion of available space on each site relative to total space available on these sites
+            prop_area_avail = site_area_seed_remaining./sum(site_area_seed_remaining)
+
+            # distribute seeded corals (as area) across sites according to available space proportions
             # proportion*(area of 1 coral * num seeded corals)
-            scaled_seed_TA = prop_area_avail .* (n_TA_to_seed * col_area_seed_TA)
-            scaled_seed_CA = prop_area_avail .* (n_CA_to_seed * col_area_seed_CA)
-
-            # Convert to relative cover proportion by dividing by site area
-            scaled_seed_TA = scaled_seed_TA ./ site_area_seed
-            scaled_seed_CA = scaled_seed_CA ./ site_area_seed
+            scaled_seed_TA = prop_area_avail.*(n_TA_to_seed * col_area_seed_TA)
+            scaled_seed_CA = prop_area_avail.*(n_CA_to_seed * col_area_seed_CA)
+            
+            # convert to relative cover proportion by dividing by site area
+            scaled_seed_TA = scaled_seed_TA./site_area_seed
+            scaled_seed_CA = scaled_seed_CA./site_area_seed
 
             # Seed each site with TA or CA
             @views Y_pstep[seed_sc_TA, prefseedsites] .= Y_pstep[seed_sc_TA, prefseedsites] .+ scaled_seed_TA
             @views Y_pstep[seed_sc_CA, prefseedsites] .= Y_pstep[seed_sc_CA, prefseedsites] .+ scaled_seed_CA
-
+ 
             # Log seed values/sites (these values are relative to site area)
             Yseed[tstep, 1, prefseedsites] .= scaled_seed_TA
             Yseed[tstep, 2, prefseedsites] .= scaled_seed_CA
->>>>>>> d765149d
+
         end
 
         @views prop_loss = Sbl[:, :] .* Sw_t[p_step, :, :]
