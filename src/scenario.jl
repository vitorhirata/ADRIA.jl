--- conflicted
+++ resolved
@@ -420,15 +420,9 @@
         wtlocover = param_set.coral_cover_low # weight of low coral cover in MCDA (low cover gives preference for seeding corals but high for SRM)
         wtpredecseed = param_set.seed_priority # weight for the importance of seeding sites that are predecessors of priority reefs
         wtpredecshade = param_set.shade_priority # weight for the importance of shading sites that are predecessors of priority reefs
-<<<<<<< HEAD
         wtzonesseed = param_set.zone_seed
         #param_set.seed_zones # weight for the importance of seeding sites that are predecessors of management zones
         wtzonesshade = param_set.zone_shade
-=======
-        wtzonesseed = 1
-        #param_set.seed_zones # weight for the importance of seeding sites that are predecessors of management zones
-        wtzonesshade = 1
->>>>>>> 429973b1
         #param_set.shade_zones # weight for the importance of shading sites that are predecessors of management zones
         risktol = param_set.deployed_coral_risk_tol # risk tolerance
         covertol = param_set.coral_cover_tol
@@ -456,15 +450,7 @@
 
         # pre-allocate rankings
         rankings = [depth_priority zeros(Int, length(depth_priority)) zeros(Int, length(depth_priority))]
-<<<<<<< HEAD
-
-        zones = site_data.zone_type
-
-=======
-        #Main.@infiltrate
-        zones = site_data.zone_type
-        Main.@infiltrate
->>>>>>> 429973b1
+
         # Prep site selection
         mcda_vars = DMCDA_vars(
             depth_priority,
