"""Scenario running functions"""

using ADRIA.metrics:
    relative_cover,
    relative_loc_taxa_cover,
    total_absolute_cover,
    absolute_shelter_volume,
    relative_shelter_volume
using ADRIA.metrics: relative_juveniles, relative_taxa_cover, juvenile_indicator
using ADRIA.metrics: coral_evenness
using ADRIA.decision

"""
    setup_cache(domain::Domain)::NamedTuple

Establish tuple of matrices/vectors for use as reusable data stores to avoid repeated memory allocations.
"""
function setup_cache(domain::Domain)::NamedTuple

    # Simulation constants
    n_sites::Int64 = domain.coral_growth.n_sites
    n_species::Int64 = domain.coral_growth.n_species
    n_groups::Int64 = domain.coral_growth.n_groups
    tf = length(timesteps(domain))

    cache = (
        # sf=zeros(n_groups, n_sites),  # stressed fecundity, commented out as it is disabled
        fec_all=zeros(n_species, n_sites),  # all fecundity
        fec_scope=zeros(n_groups, n_sites),  # fecundity scope
        recruitment=zeros(n_groups, n_sites),  # coral recruitment
        dhw_step=zeros(n_sites),  # DHW for each time step
        cov_tmp=zeros(n_species, n_sites),  # Cover for previous timestep
        depth_coeff=zeros(n_sites),  # store for depth coefficient
        site_area=Matrix{Float64}(site_area(domain)'),  # area of locations
        site_k_area=Matrix{Float64}(site_k_area(domain)'),  # location carrying capacity
        wave_damage=zeros(tf, n_species, n_sites),  # damage coefficient for each size class
        dhw_tol_mean_log=zeros(tf, n_species, n_sites),  # tmp log for mean dhw tolerances
    )

    return cache
end

"""
    run_scenarios(dom::Domain, scens::DataFrame, RCP::String; show_progress=true, remove_workers=true)
    run_scenarios(dom::Domain, scens::DataFrame, RCP::Vector{String}; show_progress=true, remove_workers=true)

Run scenarios defined by the parameter table storing results to disk.
Scenarios are run in parallel where the number of scenarios > 256 for base Domain data
packages and > 4 for GBR-scale datasets.

# Notes
- Returned `Domain` holds scenario invoke time used as unique result set identifier.

# Examples
```julia-repl
...
julia> rs_45 = ADRIA.run_scenarios(dom, scens, "45")
julia> rs_45_60 = ADRIA.run_scenarios(dom, scens, ["45", "60"])
```

# Arguments
- `dom` : Domain, to run scenarios with
- `scens` : DataFrame of scenarios to run
- `RCP` : ID or list of RCP(s) to run scenarios under.
- `show_progress` : Display progress
- `remove_workers` : If running in parallel, removes workers after completion

# Returns
ResultSet
"""
function run_scenarios(
    dom::Domain, scens::DataFrame, RCP::String; show_progress=true, remove_workers=true
)::ResultSet
    return run_scenarios(dom, scens, [RCP]; show_progress, remove_workers)
end
function run_scenarios(
    dom::Domain,
    scens::DataFrame,
    RCP::Vector{String};
    show_progress=true,
    remove_workers=true,
)::ResultSet
    # Initialize ADRIA configuration options
    setup()

    # Sort RCPs so the dataframe order match the output filepath
    RCP = sort(RCP)

    @info "Running $(nrow(scens)) scenarios over $(length(RCP)) RCPs: $RCP"

    # Cross product between rcps and param_df to have every row of param_df for each rcp
    rcps_df = DataFrame(; RCP=parse.(Int64, RCP))
    scenarios_df = crossjoin(scens, rcps_df)
    sort!(scenarios_df, :RCP)

    @info "Setting up Result Set"
    dom, data_store = ADRIA.setup_result_store!(dom, scenarios_df)

    # Convert DataFrame to named matrix for faster iteration
    scenarios_matrix::YAXArray = DataCube(
        Matrix(scenarios_df); scenarios=1:nrow(scenarios_df), factors=names(scenarios_df)
    )

    para_threshold = ((typeof(dom) == RMEDomain) || (typeof(dom) == ReefModDomain)) ? 8 : 256
    parallel = (parse(Bool, ENV["ADRIA_DEBUG"]) == false) && (nrow(scens) >= para_threshold)
    if parallel && nworkers() == 1
        @info "Setting up parallel processing..."
        spinup_time = @elapsed begin
            _setup_workers()

            # Load ADRIA on workers and define helper function
            # Note: Workers do not share the same cache in parallel workloads.
            #       Previously, cache would be reserialized so each worker has access to
            #       a separate cache.
            #       Using CachingPool() resolves the the repeated reserialization but it
            #       seems each worker was then attempting to use the same cache, causing the
            #       Julia kernel to crash in multi-processing contexts.
            #       Getting each worker to create its own cache reduces serialization time
            #       (at the cost of increased run time) but resolves the kernel crash issue.
            @sync @async @everywhere @eval begin
                using ADRIA
                func = (dfx) -> run_scenario(dfx..., data_store)
            end
        end

        @info "Time taken to spin up workers: $(round(spinup_time; digits=2)) seconds"
    end

    if parallel
        # Define local helper
        func = (dfx) -> run_scenario(dfx..., data_store)

        try
            for rcp in RCP
                run_msg = "Running $(nrow(scens)) scenarios for RCP $rcp"

                # Switch RCPs so correct data is loaded
                dom = switch_RCPs!(dom, rcp)
                target_rows = findall(scenarios_matrix[factors=At("RCP")] .== parse(Float64, rcp))
                scen_args = _scenario_args(dom, scenarios_matrix, rcp, length(target_rows))

                if show_progress
                    @showprogress desc = run_msg dt = 4 pmap(
                        func, CachingPool(workers()), scen_args
                    )
                else
                    pmap(func, CachingPool(workers()), scen_args)
                end
            end
        catch err
            # Remove hanging workers if any error occurs
            _remove_workers()
            rethrow(err)
        end
    else
        # Define local helper
        func = dfx -> run_scenario(dfx..., data_store)

        for rcp in RCP
            run_msg = "Running $(nrow(scens)) scenarios for RCP $rcp"

            # Switch RCPs so correct data is loaded
            dom = switch_RCPs!(dom, rcp)
            scen_args = _scenario_args(dom, scenarios_matrix, rcp, size(scenarios_matrix, 1))

            if show_progress
                @showprogress desc = run_msg dt = 4 map(func, scen_args)
            else
                map(func, scen_args)
            end
        end
    end

    if parallel && remove_workers
        _remove_workers()
    end

    return load_results(_result_location(dom, RCP))
end

function _scenario_args(dom, scenarios_matrix::YAXArray, rcp::String, n::Int)
    target_rows = findall(scenarios_matrix[factors=At("RCP")] .== parse(Float64, rcp))
    rep_doms = Iterators.repeated(dom, n)
    return zip(
        rep_doms, target_rows, eachrow(scenarios_matrix[target_rows, :])
    )
end

"""
    run_scenario(domain::Domain, idx::Int64, scenario::Union{AbstractVector, DataFrameRow}, data_store::NamedTuple)::Nothing
    run_scenario(domain::Domain, idx::Int64, scenario::Union{AbstractVector, DataFrameRow}, domain::Domain, data_store::NamedTuple)::Nothing
    run_scenario(domain::Domain, scenario::Union{AbstractVector, DataFrameRow})::NamedTuple
    run_scenario(domain::Domain, scenario::NamedTuple)::NamedTuple

Run individual scenarios for a given domain, saving results to a Zarr data store.
Results are stored in Zarr format at a pre-configured location.
Sets up a new `cache` if not provided.

# Notes
Logs of site ranks only store the mean site rankings over all environmental scenarios.
This is to reduce the volume of data stored.

# Returns
Nothing
"""
function run_scenario(
    domain::Domain,
    idx::Int64,
    scenario::Union{AbstractVector,DataFrameRow},
    data_store::NamedTuple,
)::Nothing
    if domain.RCP == ""
        local rcp
        try
            rcp = string(Int64(scenario("RCP")))  # Try extracting from NamedDimsArray
        catch err
            if !(err isa MethodError)
                rethrow(err)
            end

            rcp = scenario.RCP  # Extract from dataframe
        end

        domain = switch_RCPs!(domain, rcp)
    end
    if domain.RCP == ""
        domain = switch_RCPs!(domain, rcp)
    end

    result_set = run_model(domain, scenario)

    # Capture results to disk
    # Set values below threshold to 0 to save space
    threshold = parse(Float32, ENV["ADRIA_THRESHOLD"])

    rs_raw::Array{Float64} = result_set.raw
    vals = relative_cover(rs_raw)
    vals[vals.<threshold] .= 0.0
    data_store.relative_cover[:, :, idx] .= vals

    # This is temporary while we are migrating to YAXArray
    scenario_nda::NamedDimsArray = yaxarray2nameddimsarray(scenario)

    vals .= absolute_shelter_volume(rs_raw, site_k_area(domain), scenario_nda)
    vals[vals.<threshold] .= 0.0
    data_store.absolute_shelter_volume[:, :, idx] .= vals

    vals .= relative_shelter_volume(rs_raw, site_k_area(domain), scenario_nda)
    vals[vals.<threshold] .= 0.0
    data_store.relative_shelter_volume[:, :, idx] .= vals

    coral_spec::DataFrame = to_coral_spec(scenario)
    vals .= relative_juveniles(rs_raw, coral_spec)
    vals[vals.<threshold] .= 0.0
    data_store.relative_juveniles[:, :, idx] .= vals

    vals .= juvenile_indicator(rs_raw, coral_spec, site_k_area(domain))
    vals[vals.<threshold] .= 0.0
    data_store.juvenile_indicator[:, :, idx] .= vals

    vals = relative_taxa_cover(rs_raw, site_k_area(domain))
    vals[vals.<threshold] .= 0.0
    data_store.relative_taxa_cover[:, :, idx] .= vals

    vals = relative_loc_taxa_cover(rs_raw, site_k_area(domain))
    vals = coral_evenness(vals.data)
    vals[vals.<threshold] .= 0.0
    data_store.coral_evenness[:, :, idx] .= vals

    # Store raw results if no metrics specified
    # if length(metrics) == 0
    #     data_store.raw[:, :, :, idx] .= r.raw
    # end

    # Store logs
    c_dim = Base.ndims(result_set.raw) + 1
    log_stores = (:site_ranks, :seed_log, :fog_log, :shade_log, :coral_dhw_log)
    for k in log_stores
        if k == :seed_log || k == :site_ranks
            concat_dim = c_dim
        else
            concat_dim = c_dim - 1
        end

        vals = getfield(result_set, k)

        try
<<<<<<< HEAD
            vals[vals.<threshold] .= 0.0
=======
            vals[vals.<threshold] .= Float32(0.0)
>>>>>>> c6f34dc3
        catch err
            err isa MethodError ? nothing : rethrow(err)
        end

        if k == :seed_log
            getfield(data_store, k)[:, :, :, idx] .= vals
        elseif k == :site_ranks
            if !isnothing(data_store.site_ranks)
                # Squash site ranks down to average rankings over environmental repeats
                data_store.site_ranks[:, :, :, idx] .= vals
            end
        elseif k == :coral_dhw_log
            # Only log coral DHW tolerances if in debug mode
            if parse(Bool, ENV["ADRIA_DEBUG"]) == true
                getfield(data_store, k)[:, :, :, idx] .= vals
            end
        else
            getfield(data_store, k)[:, :, idx] .= vals
        end
    end

    if (idx % 256) == 0
        @everywhere GC.gc()
    end

    return nothing
end
function run_scenario(
    domain::Domain, scenario::Union{AbstractVector,DataFrameRow}
)::NamedTuple
    return run_model(domain, scenario)
end
function run_scenario(
    domain::Domain, scenario::Union{AbstractVector,DataFrameRow}, RCP::String
)::NamedTuple
    domain = switch_RCPs!(domain, RCP)
    return run_scenario(domain, scenario)
end

"""
    run_model(domain::Domain, param_set::Union{NamedTuple,DataFrameRow})::NamedTuple

Core scenario running function.

# Notes
Only the mean site rankings are kept

# Returns
NamedTuple of collated results
"""
function run_model(domain::Domain, param_set::DataFrameRow)::NamedTuple
    ps = NamedDimsArray(Vector(param_set); factors=names(param_set))
    return run_model(domain, ps)
end
function run_model(domain::Domain, param_set::YAXArray)::NamedTuple
    p = domain.coral_growth.ode_p
    corals = to_coral_spec(param_set)
    cache = setup_cache(domain)

    # Set random seed using intervention values
    # TODO: More robust way of getting intervention/criteria values
    rnd_seed_val::Int64 = floor(Int64, sum(param_set[Where(x -> x != "RCP")]))  # select everything except RCP
    Random.seed!(rnd_seed_val)

    dhw_idx::Int64 = Int64(param_set[At("dhw_scenario")])
    wave_idx::Int64 = Int64(param_set[At("wave_scenario")])
    cyclone_mortality_idx::Int64 = Int64(param_set[At("cyclone_mortality_scenario")])

    # Extract environmental data
    dhw_scen = @view(domain.dhw_scens[:, :, dhw_idx])

    # TODO: Better conversion of Ub to wave mortality
    #       Currently scaling significant wave height by its max to non-dimensionalize values
    wave_scen = copy_datacube(domain.wave_scens[:, :, wave_idx])
    wave_scen .= wave_scen ./ maximum(wave_scen)
    replace!(wave_scen, Inf => 0.0, NaN => 0.0)

    cyclone_mortality_scen = @view(
        domain.cyclone_mortality_scens[:, :, :, cyclone_mortality_idx]
    )

    tspan::Tuple = (0.0, 1.0)
    solver::Euler = Euler()
    MCDA_approach::Int64 = param_set[At("guided")]

    # Environment variables are stored as strings, so convert to bool for use
    in_debug_mode = parse(Bool, ENV["ADRIA_DEBUG"]) == true

    # Sim constants
    sim_params = domain.sim_constants
    tf::Int64 = size(dhw_scen, 1)
    n_locs::Int64 = domain.coral_growth.n_sites
    n_species::Int64 = domain.coral_growth.n_species
    n_groups::Int64 = domain.coral_growth.n_groups

    # Locations to intervene
    min_iv_locs::Int64 = param_set[At("min_iv_locations")]
    max_members::Int64 = param_set[At("cluster_max_member")]

    # Years to start seeding/shading/fogging
    seed_start_year::Int64 = param_set[At("seed_year_start")]
    shade_start_year::Int64 = param_set[At("shade_year_start")]
    fog_start_year::Int64 = param_set[At("fog_year_start")]

    fogging::Real = param_set[At("fogging")]  # proportion of bleaching mortality reduction through fogging
    srm::Real = param_set[At("SRM")]  # DHW equivalents reduced by some shading mechanism
    seed_years::Int64 = param_set[At("seed_years")]  # number of years to seed
    shade_years::Int64 = param_set[At("shade_years")]  # number of years to shade
    fog_years::Int64 = param_set[At("fog_years")]  # number of years to fog

    loc_k_area::Matrix{Float64} = cache.site_k_area
    fec_params_per_m²::Vector{Float64} = corals.fecundity  # number of larvae produced per m²

    # Caches
    conn = domain.conn

    # Determine contribution of each source to a sink location
    # i.e., columns should sum to 1!
    TP_data = conn ./ sum(conn; dims=1)

    # sf = cache.sf  # unused as it is currently deactivated
    fec_all = cache.fec_all
    fec_scope = cache.fec_scope
    recruitment = cache.recruitment
    dhw_t = cache.dhw_step
    C_t = cache.cov_tmp
    depth_coeff = cache.depth_coeff

    site_data = domain.site_data
    depth_coeff .= depth_coefficient.(site_data.depth_med)

    # Coral cover relative to available area (i.e., 1.0 == site is filled to max capacity)
    C_cover::Array{Float64,3} = zeros(tf, n_species, n_locs)
    C_cover[1, :, :] .= domain.init_coral_cover
    cover_tmp = zeros(n_locs)

    # Locations that can support corals
    valid_locs::BitVector = location_k(domain) .> 0.0

    # Avoid placing importance on sites that were not considered
    # Lower values are higher importance/ranks.
    # Values of n_locs+1 indicate locations that were not considered in rankings.
    log_location_ranks = DataCube(
        fill(n_locs + 1, tf, n_locs, 2);  # log seeding/fogging ranks
        timesteps=1:tf,
        locations=domain.site_ids,
        intervention=[:seed, :fog]
    )

    Yshade = SparseArray(spzeros(tf, n_locs))
    Yfog = SparseArray(spzeros(tf, n_locs))
    Yseed = SparseArray(zeros(tf, 3, n_locs))  # 3 = the number of seeded coral types

    # Prep scenario-specific flags/values
    # Intervention strategy: < 0 is no intervention, 0 is random location selection, > 0 is guided
    is_guided = param_set[At("guided")] > 0
    if is_guided
        MCDA_approach = mcda_methods()[Int64(param_set[At("guided")])]
    end

    # Decisions should place more weight on environmental conditions
    # closer to the decision point
    α = 0.99
    decay = α .^ (1:Int64(param_set[At("plan_horizon")])+1).^2

    # Years at which intervention locations are re-evaluated and deployed
    seed_decision_years = decision_frequency(seed_start_year, tf, seed_years, param_set[At("seed_deployment_freq")])
    fog_decision_years = decision_frequency(fog_start_year, tf, fog_years, param_set[At("fog_deployment_freq")])
    shade_decision_years = decision_frequency(shade_start_year, tf, shade_years, param_set[At("shade_deployment_freq")])
    # Define taxa and size class to seed, and identify their factor names
    taxa_to_seed = [2, 3, 5]
    target_class_id::BitArray = corals.class_id .== 2  # seed second smallest size class
    taxa_names::Vector{String} = collect(param_set.factors[occursin.("N_seed_", param_set.factors)])

    # Identify taxa and size class to be seeded
    seed_sc = (corals.taxa_id .∈ [taxa_to_seed]) .& target_class_id

    # Extract colony areas for sites selected in m^2 and add adaptation values
    colony_areas = colony_mean_area(corals.mean_colony_diameter_m)
    seeded_area = colony_areas[seed_sc] .* param_set[At(taxa_names)]

    # Set up assisted adaptation values
    a_adapt = zeros(n_species)
    a_adapt[seed_sc] .= param_set[At("a_adapt")]

    # Flag indicating whether to seed or not to seed when unguided
    is_unguided = param_set[At("guided")] == 0.0
    seeding = any(param_set[At(taxa_names)] .> 0.0)
    apply_seeding = is_unguided && seeding

    # Flag indicating whether to fog or not fog
    apply_fogging = is_unguided && (fogging > 0.0)
    # Flag indicating whether to apply shading
    apply_shading = srm > 0.0

    # Calculate total area to seed respecting tolerance for minimum available space to still
    # seed at a site
    area_to_seed = sum(seeded_area)

    # Filter out sites outside of desired depth range
    # Defaults to considering all sites if depth cannot be considered.
    depth_criteria = BitVector(fill(true, n_locs))
    if .!all(site_data.depth_med .== 0)
        max_depth::Float64 = param_set[At("depth_min")] + param_set[At("depth_offset")]
        depth_criteria::BitArray{1} = within_depth_bounds(
            site_data.depth_med, max_depth, param_set[At("depth_min")]
        )
    end

    coral_habitable_locs = site_data.k .> 0.0
    if is_guided
        seed_pref = SeedPreferences(domain, param_set)
        fog_pref = FogPreferences(domain, param_set)

        # Create shared decision matrix, setting criteria values that do not change
        # between time steps
        decision_mat = decision_matrix(
            domain.site_ids,
            seed_pref.names;
            seed_depth=site_data.depth_med
        )

        # Unsure what to do with this because it is usually empty
        # decision_mat[criteria=At("seed_zone")]

        # Remove locations that cannot support corals or are out of depth bounds
        # from consideration
        _valid_locs = coral_habitable_locs .& depth_criteria
        decision_mat = decision_mat[_valid_locs, :]

        # IDs of valid locations after depth thresholds and k area filter are applied
        considered_locs = findall(_valid_locs)

        # Number of time steps in environmental layers to look ahead when making decisions
        plan_horizon::Int64 = Int64(param_set[At("plan_horizon")])
    end

    # Set up distributions for natural adaptation/heritability
    c_mean_t_1::Matrix{Float64} = repeat(corals.dist_mean, 1, n_locs)

    c_mean_t = copy(c_mean_t_1)

    # Log of distributions
    dhw_tol_mean_log = cache.dhw_tol_mean_log  # tmp log for mean dhw tolerances

    # Cache for proportional mortality and coral population increases
    bleaching_mort = zeros(tf, n_species, n_locs)

    #### End coral constants

    ## Update ecological parameters based on intervention option

    # Treat as enhancement from mean of "natural" DHW tolerance
    a_adapt[a_adapt.>0.0] .+= corals.dist_mean[a_adapt.>0.0]

    # Pre-calculate proportion of survivers from wave stress
    # Sw_t = wave_damage!(cache.wave_damage, wave_scen, corals.wavemort90, n_species)

    p.r .= corals.growth_rate
    p.mb .= corals.mb_rate
    ode_u = zeros(n_species, n_locs)
    growth::ODEProblem = ODEProblem{true}(growthODE, ode_u, tspan, p)
    alg_hint = Symbol[:nonstiff]

    area_weighted_conn = conn .* site_k_area(domain)
    conn_cache = similar(area_weighted_conn.data)

    # basal_area_per_settler is the area in m^2 of a size class one coral
    basal_area_per_settler = colony_mean_area(
        corals.mean_colony_diameter_m[corals.class_id.==1]
    )

    # Dummy vars to fill/replace with ranks of selected locations
    selected_seed_ranks = []
    selected_fog_ranks = []

    # Cache matrix to store potential settlers
    potential_settlers = zeros(size(fec_scope)...)
    for tstep::Int64 in 2:tf
        # Copy cover for previous timestep as basis for current timestep
        C_t .= C_cover[tstep-1, :, :]

        # Calculates scope for coral fedundity for each size class and at each location
        fecundity_scope!(fec_scope, fec_all, fec_params_per_m², C_t, loc_k_area)

        loc_coral_cover = sum(C_t; dims=1)  # dims: 1 * nsites
        leftover_space_m² = relative_leftover_space(loc_coral_cover) .* loc_k_area

        # Reset potential settlers to zero
        potential_settlers .= 0.0
        recruitment .= 0.0

        # Recruitment represents additional cover, relative to total site area
        # Recruitment/settlement occurs after the full moon in October/November
        recruitment[:, valid_locs] .=
            settler_cover(
                fec_scope,
                conn,
                leftover_space_m²,
                sim_params.max_settler_density,
                sim_params.max_larval_density,
                basal_area_per_settler,
                potential_settlers,
            )[
                :, valid_locs
            ] ./ loc_k_area[:, valid_locs]

        settler_DHW_tolerance!(
            c_mean_t_1,
            c_mean_t,
            site_k_area(domain),
            TP_data,  # ! IMPORTANT: Pass in transition probability matrix, not connectivity!
            recruitment,
            fec_params_per_m²,
            param_set[At("heritability")],
        )

        # Add recruits to current cover
        C_t[p.small, :] .= recruitment

        # Update available space
        loc_coral_cover = sum(C_t, dims=1)  # dims: 1 * nsites
        leftover_space_m² = relative_leftover_space(loc_coral_cover) .* loc_k_area

        # Determine intervention locations whose deployment is assumed to occur
        # between November to February.
        #
        # Nominal sequence of events is conceptualised as:
        # - Corals spawn and are recruited
        # - SRM is applied
        # - Fogging is applied next
        # - Seeding interventions occur
        # - bleaching then occurs
        # - then cyclones hit
        #
        # Seeding occurs before bleaching as current tech only allows deployments shortly
        # after spawning. If bio-banking or similar tech comes up to speed then we could
        # potentially deploy at alternate times.

        # Apply regional cooling effect before selecting locations to seed
        dhw_t .= dhw_scen[tstep, :]  # subset of DHW for given timestep
        if apply_shading && shade_decision_years[tstep]
            Yshade[tstep, :] .= srm

            # Apply reduction in DHW due to SRM
            dhw_t .= max.(0.0, dhw_t .- srm)
        end

        if is_guided
            # Recreate preferences, removing criteria that are constant for this timestep
            is_const = Bool[length(x) == 1 for x in unique.(eachcol(decision_mat.data))]
            valid_criteria = seed_pref.names[.!is_const]
        end

        if is_guided
            if fog_decision_years[tstep] && (fogging .> 0.0)
                fp = filter_criteria(fog_pref, is_const)
                selected_fog_ranks = select_locations(
                    fp,
                    decision_mat[criteria=At(valid_criteria)],
                    MCDA_approach,
                    min_iv_locs
                )

                if !isempty(selected_fog_ranks)
                    log_location_ranks[tstep, At(selected_fog_ranks), At(:fog)] .= 1:length(selected_fog_ranks)
                end
            end
        elseif apply_fogging && fog_decision_years[tstep]
            selected_fog_ranks = unguided_selection(
                domain.site_ids,
                min_iv_locs,
                vec(leftover_space_m²),
                depth_criteria
            )

            log_location_ranks[tstep, At(selected_fog_ranks), At(:fog)] .= 1.0
        end

        has_fog_locs::Bool = !isempty(selected_fog_ranks)

        # Fog selected locations
        if fog_decision_years[tstep] && has_fog_locs
            fog_locs = findall(log_location_ranks.locations .∈ [selected_fog_ranks])
            fog_locations!(@view(Yfog[tstep, :]), fog_locs, dhw_t, fogging)
        end

        if is_guided && seed_decision_years[tstep]
            # Use modified projected DHW (may have been affected by fogging or shading)
            dhw_p = copy_datacube(dhw_scen)
            dhw_p[tstep, :] .= dhw_t

            dhw_projection = weighted_projection(dhw_p, tstep, plan_horizon, decay, tf)
            wave_projection = weighted_projection(wave_scen, tstep, plan_horizon, decay, tf)

            # Determine connectivity strength weighting by area.
            # Accounts for strength of connectivity where there is low/no coral cover
            in_conn, out_conn, strong_pred = connectivity_strength(area_weighted_conn, vec(loc_coral_cover), conn_cache)

            update_criteria_values!(
                decision_mat;
                seed_heat_stress=dhw_projection[considered_locs],
                seed_wave_stress=wave_projection[considered_locs],
                seed_coral_cover=loc_coral_cover[considered_locs],  # Coral cover relative to `k`
                seed_in_connectivity=in_conn[considered_locs],  # area weighted connectivities for time `t`
                seed_out_connectivity=out_conn[considered_locs]
            )

            sp = filter_criteria(seed_pref, is_const)
            selected_seed_ranks = select_locations(
                sp,
                decision_mat[criteria=At(valid_criteria)],
                MCDA_approach,
                site_data.cluster_id,
                area_to_seed,
                considered_locs,
                vec(leftover_space_m²),
                Int64(param_set[At("min_iv_locations")]),
                Int64(param_set[At("cluster_max_member")])
            )

            # Log rankings as appropriate
            if !isempty(selected_seed_ranks)
                log_location_ranks[tstep, At(selected_seed_ranks), At(:seed)] .= 1:length(selected_seed_ranks)
            end
        elseif apply_seeding && seed_decision_years[tstep]
            # Unguided deployment, seed/fog corals anywhere, so long as available space > 0
            selected_seed_ranks = unguided_selection(
                domain.site_ids,
                min_iv_locs,
                vec(leftover_space_m²),
                depth_criteria
            )

            log_location_ranks[tstep, At(selected_seed_ranks), At(:seed)] .= 1.0
        end

        # Check if locations are selected (can reuse previous selection)
        has_seed_locs::Bool = !isempty(selected_seed_ranks)

        # Apply seeding (assumed to occur after spawning)
        if seed_decision_years[tstep] && has_seed_locs
            # Seed selected locations
            seed_locs = findall(log_location_ranks.locations .∈ [selected_seed_ranks])
            seed_corals!(
                C_t,
                vec(loc_k_area),
                vec(leftover_space_m²),
                seed_locs,  # use location indices
                seeded_area,
                seed_sc,
                a_adapt,
                @view(Yseed[tstep, :, :]),
                corals.dist_std,
                c_mean_t,
            )
        end

        # Calculate and apply bleaching mortality
        # Bleaching typically occurs in the warmer months (November - February)
        #    This: `dhw_t .* (1.0 .- wave_scen[tstep, :])`
        #    attempts to account for the cooling effect of storms / high wave activity
        # `wave_scen` is normalized to the maximum value found for the given wave scenario
        # so what causes 100% mortality can differ between runs.
        bleaching_mortality!(
            C_t,
            dhw_t,  # collect(dhw_t .* (1.0 .- @view(wave_scen[tstep, :]))),
            depth_coeff,
            corals.dist_std,
            c_mean_t_1,
            c_mean_t,
            @view(bleaching_mort[(tstep-1):tstep, :, :])
        )

        # Coral deaths due to selected cyclone scenario
        # Peak cyclone period is January to March
        cyclone_mortality!(@views(C_t), p, cyclone_mortality_scen[tstep, :, :]')

        # Update initial condition
        growth.u0 .= C_t
        sol::ODESolution = solve(
            growth,
            solver;
            save_everystep=false,
            save_start=false,
            alg_hints=alg_hint,
            dt=1.0,
        )

        # Assign results
        # We need to clamp values as the ODE may return negative values.
        C_cover[tstep, :, valid_locs] .= clamp!(sol.u[end][:, valid_locs], 0.0, 1.0)

        # Check if size classes are inappropriately out-growing available space
        proportional_adjustment!(
            @view(C_cover[tstep, :, valid_locs]),
            cover_tmp[valid_locs]
        )

        if tstep <= tf
            # Natural adaptation
            adjust_DHW_distribution!(
                @view(C_cover[(tstep-1):tstep, :, :]), n_groups, c_mean_t, p.r
            )

            # Set values for t to t-1
            c_mean_t_1 .= c_mean_t

            if in_debug_mode
                # Log dhw tolerances if in debug mode
                dhw_tol_mean_log[tstep, :, :] .= mean.(c_mean_t)
            end
        end
    end

    # Could collate critical DHW threshold log for corals to reduce disk space...
    # dhw_tol_mean = dropdims(mean(dhw_tol_mean_log, dims=3), dims=3)
    # dhw_tol_mean_std = dropdims(mean(dhw_tol_std_log, dims=3), dims=3)
    # collated_dhw_tol_log = DataCube(cat(dhw_tol_mean, dhw_tol_mean_std, dims=3);
    #     timesteps=1:tf, species=corals.coral_id, stat=[:mean, :stdev])
    if in_debug_mode
        collated_dhw_tol_log = DataCube(
            dhw_tol_mean_log; timesteps=1:tf, species=corals.coral_id, sites=1:n_locs
        )
    else
        collated_dhw_tol_log = false
    end

    # Set variables to nothing so garbage collector clears them
    # Leads to memory leak issues in multiprocessing contexts without these.
    wave_scen = nothing
    dhw_tol_mean_log = nothing

    return (
        raw=C_cover,
        seed_log=Yseed,
        fog_log=Yfog,
        shade_log=Yshade,
        site_ranks=log_location_ranks,
        bleaching_mortality=bleaching_mort,
        coral_dhw_log=collated_dhw_tol_log,
    )
end

function cyclone_mortality!(coral_cover, coral_params, cyclone_mortality)::Nothing
    # Small class coral mortality
    coral_deaths_small = coral_cover[coral_params.small, :] .* cyclone_mortality
    coral_cover[coral_params.small, :] -= coral_deaths_small

    # Mid class coral mortality
    coral_mid = hcat(collect(Iterators.partition(coral_params.mid, 4))...)
    for i in size(coral_mid, 1)
        coral_deaths_mid = coral_cover[coral_mid[i, :], :] .* cyclone_mortality
        coral_cover[coral_mid[i, :], :] -= coral_deaths_mid
    end

    # Large class coral mortality
    coral_deaths_large = coral_cover[coral_params.large, :] .* cyclone_mortality
    coral_cover[coral_params.large, :] -= coral_deaths_large

    # Ensure no negative values
    clamp!(coral_cover, 0.0, 1.0)

    return nothing
end<|MERGE_RESOLUTION|>--- conflicted
+++ resolved
@@ -285,11 +285,7 @@
         vals = getfield(result_set, k)
 
         try
-<<<<<<< HEAD
-            vals[vals.<threshold] .= 0.0
-=======
             vals[vals.<threshold] .= Float32(0.0)
->>>>>>> c6f34dc3
         catch err
             err isa MethodError ? nothing : rethrow(err)
         end
