--- conflicted
+++ resolved
@@ -101,11 +101,7 @@
         Matrix(scenarios_df); scenarios=1:nrow(scenarios_df), factors=names(scenarios_df)
     )
 
-<<<<<<< HEAD
     para_threshold = ((typeof(dom) == RMEDomain) || (typeof(dom) == ReefModDomain)) ? 8 : 256
-=======
-    para_threshold = typeof(dom) == ReefModDomain ? 8 : 512
->>>>>>> 487e031f
     parallel = (parse(Bool, ENV["ADRIA_DEBUG"]) == false) && (nrow(scens) >= para_threshold)
     if parallel && nworkers() == 1
         @info "Setting up parallel processing..."
@@ -134,18 +130,6 @@
         # Define local helper
         func = (dfx) -> run_scenario(dfx..., data_store)
 
-<<<<<<< HEAD
-            # Switch RCPs so correct data is loaded
-            dom = switch_RCPs!(dom, rcp)
-            scen_args = _scenario_args(dom, scenarios_matrix, rcp, size(scenarios_matrix, 1))
-
-            if show_progress
-                @showprogress desc = run_msg dt = 4 pmap(
-                    func, CachingPool(workers()), scen_args
-                )
-            else
-                pmap(func, CachingPool(workers()), scen_args)
-=======
         try
             for rcp in RCP
                 run_msg = "Running $(nrow(scens)) scenarios for RCP $rcp"
@@ -162,7 +146,6 @@
                 else
                     pmap(func, CachingPool(workers()), scen_args)
                 end
->>>>>>> 487e031f
             end
         catch err
             # Remove hanging workers if any error occurs
@@ -255,14 +238,6 @@
     vals[vals .< threshold] .= 0.0
     data_store.relative_cover[:, :, idx] .= vals
 
-<<<<<<< HEAD
-    vals .= absolute_shelter_volume(rs_raw, site_k_area(domain), scenario)
-    vals[vals .< threshold] .= 0.0
-    data_store.absolute_shelter_volume[:, :, idx] .= vals
-
-    vals .= relative_shelter_volume(rs_raw, site_k_area(domain), scenario)
-    vals[vals .< threshold] .= 0.0
-=======
     # This is temporary while we are migrating to YAXArray
     scenario_nda::NamedDimsArray = yaxarray2nameddimsarray(scenario)
 
@@ -272,7 +247,6 @@
 
     vals .= relative_shelter_volume(rs_raw, site_k_area(domain), scenario_nda)
     vals[vals.<threshold] .= 0.0
->>>>>>> 487e031f
     data_store.relative_shelter_volume[:, :, idx] .= vals
 
     coral_spec::DataFrame = to_coral_spec(scenario)
@@ -311,11 +285,7 @@
         vals = getfield(result_set, k)
 
         try
-<<<<<<< HEAD
-            vals[vals .< threshold] .= 0.0
-=======
             vals[vals.<threshold] .= Float32(0.0)
->>>>>>> 487e031f
         catch err
             err isa MethodError ? nothing : rethrow(err)
         end
@@ -399,10 +369,7 @@
 
     tspan::Tuple = (0.0, 1.0)
     solver::Euler = Euler()
-<<<<<<< HEAD
     MCDA_approach::Int64 = param_set[At("guided")]
-=======
->>>>>>> 487e031f
 
     # Environment variables are stored as strings, so convert to bool for use
     in_debug_mode = parse(Bool, ENV["ADRIA_DEBUG"]) == true
@@ -475,50 +442,6 @@
     # Prep scenario-specific flags/values
     # Intervention strategy: < 0 is no intervention, 0 is random location selection, > 0 is guided
     is_guided = param_set[At("guided")] > 0
-<<<<<<< HEAD
-
-    # Decisions should place more weight on environmental conditions
-    # closer to the decision point
-    α = 0.95
-    decay = α .^ (1:(Int64(param_set[At("plan_horizon")])+1))
-
-    # Years at which intervention locations are re-evaluated
-    seed_decision_years = fill(false, tf)
-    shade_decision_years = fill(false, tf)
-    fog_decision_years = fill(false, tf)
-
-    seed_start_year = max(seed_start_year, 2)
-    if param_set[At("seed_freq")] > 0
-        max_consider = min(seed_start_year + seed_years - 1, tf)
-        seed_decision_years[seed_start_year:Int64(param_set[At("seed_freq")]):max_consider] .=
-            true
-    else
-        # Start at year 2 or the given specified seed start year
-        seed_decision_years[seed_start_year] = true
-    end
-
-    shade_start_year = max(shade_start_year, 2)
-    if param_set[At("shade_freq")] > 0
-        max_consider = min(shade_start_year + shade_years - 1, tf)
-        shade_decision_years[shade_start_year:Int64(param_set[At("shade_freq")]):max_consider] .=
-            true
-    else
-        # Start at year 2 or the given specified shade start year
-        shade_decision_years[shade_start_year] = true
-    end
-
-    fog_start_year = max(fog_start_year, 2)
-    if param_set[At("fog_freq")] > 0
-        max_consider = min(fog_start_year + fog_years - 1, tf)
-        fog_decision_years[fog_start_year:Int64(param_set[At("fog_freq")]):max_consider] .= true
-    else
-        # Start at year 2 or the given specified fog start year
-        fog_decision_years[fog_start_year] = true
-    end
-
-    seed_locs::Vector{Int64} = zeros(Int64, n_site_int)
-    fog_locs::Vector{Int64} = zeros(Int64, n_site_int)
-=======
     if is_guided
         MCDA_approach = mcda_methods()[Int64(param_set[At("guided")])]
     end
@@ -532,8 +455,6 @@
     seed_decision_years = decision_frequency(seed_start_year, tf, seed_years, param_set[At("seed_deployment_freq")])
     fog_decision_years = decision_frequency(fog_start_year, tf, fog_years, param_set[At("fog_deployment_freq")])
     shade_decision_years = decision_frequency(shade_start_year, tf, shade_years, param_set[At("shade_deployment_freq")])
->>>>>>> 487e031f
-
     # Define taxa and size class to seed, and identify their factor names
     taxa_to_seed = [2, 3, 5]
     target_class_id::BitArray = corals.class_id .== 2  # seed second smallest size class
@@ -549,18 +470,12 @@
     # Set up assisted adaptation values
     a_adapt = zeros(n_species)
     a_adapt[seed_sc] .= param_set[At("a_adapt")]
-<<<<<<< HEAD
-
-    # Flag indicating whether to seed or not to seed
-    seed_corals = any(param_set[At(taxa_names)] .> 0.0)
-=======
 
     # Flag indicating whether to seed or not to seed when unguided
     is_unguided = param_set[At("guided")] == 0.0
     seeding = any(param_set[At(taxa_names)] .> 0.0)
     apply_seeding = is_unguided && seeding
 
->>>>>>> 487e031f
     # Flag indicating whether to fog or not fog
     apply_fogging = is_unguided && (fogging > 0.0)
     # Flag indicating whether to apply shading
@@ -578,32 +493,10 @@
         depth_criteria::BitArray{1} = within_depth_bounds(
             site_data.depth_med, max_depth, param_set[At("depth_min")]
         )
-<<<<<<< HEAD
-
-        if any(depth_criteria .> 0)
-            # If sites can be filtered based on depth, do so.
-            depth_priority = depth_priority[depth_criteria]
-        else
-            # Otherwise if no sites can be filtered, remove depth as a criterion.
-            @warn "No sites within provided depth range of $(param_set[At("depth_min")]) - $(max_depth) meters. Considering all sites."
-        end
-=======
->>>>>>> 487e031f
     end
 
     coral_habitable_locs = site_data.k .> 0.0
     if is_guided
-<<<<<<< HEAD
-        # Pre-allocate rankings
-        rankings = [depth_priority zeros(Int, length(depth_priority)) zeros(
-            Int, length(depth_priority)
-        )]
-
-        # Prep site selection
-        mcda_vars = DMCDA_vars(
-            domain, param_set, depth_priority, sum(C_cover[1, :, :]; dims=1), area_to_seed
-        )
-=======
         seed_pref = SeedPreferences(domain, param_set)
         fog_pref = FogPreferences(domain, param_set)
 
@@ -625,7 +518,6 @@
 
         # IDs of valid locations after depth thresholds and k area filter are applied
         considered_locs = findall(_valid_locs)
->>>>>>> 487e031f
 
         # Number of time steps in environmental layers to look ahead when making decisions
         plan_horizon::Int64 = Int64(param_set[At("plan_horizon")])
@@ -647,12 +539,8 @@
     ## Update ecological parameters based on intervention option
 
     # Treat as enhancement from mean of "natural" DHW tolerance
-<<<<<<< HEAD
     a_adapt[a_adapt .> 0.0] .+= corals.dist_mean[a_adapt .> 0.0]
 
-=======
-    a_adapt[a_adapt.>0.0] .+= corals.dist_mean[a_adapt.>0.0]
->>>>>>> 487e031f
     # Pre-calculate proportion of survivers from wave stress
     # Sw_t = wave_damage!(cache.wave_damage, wave_scen, corals.wavemort90, n_species)
 
@@ -669,26 +557,16 @@
     basal_area_per_settler = colony_mean_area(
         corals.mean_colony_diameter_m[corals.class_id.==1]
     )
-<<<<<<< HEAD
-=======
 
     # Dummy vars to fill/replace with ranks of selected locations
     selected_seed_ranks = []
     selected_fog_ranks = []
->>>>>>> 487e031f
 
     # Cache matrix to store potential settlers
     potential_settlers = zeros(size(fec_scope)...)
     for tstep::Int64 in 2:tf
         # Copy cover for previous timestep as basis for current timestep
         C_t .= C_cover[tstep-1, :, :]
-<<<<<<< HEAD
-
-        # Coral deaths due to selected cyclone scenario
-        # Peak cyclone period is January to March
-        cyclone_mortality!(@views(C_t), p, cyclone_mortality_scen[tstep, :, :]')
-=======
->>>>>>> 487e031f
 
         # Calculates scope for coral fedundity for each size class and at each location
         fecundity_scope!(fec_scope, fec_all, fec_params_per_m², C_t, loc_k_area)
@@ -789,15 +667,6 @@
 
         has_fog_locs::Bool = !isempty(selected_fog_ranks)
 
-<<<<<<< HEAD
-            # Determine connectivity strength
-            # Account for cases where there is no coral cover
-            in_conn, out_conn, strong_pred = connectivity_strength(
-                area_weighted_conn, vec(loc_coral_cover), conn_cache
-            )
-            (seed_locs, fog_locs, rankings) = guided_site_selection(
-                mcda_vars,
-=======
         # Fog selected locations
         if fog_decision_years[tstep] && has_fog_locs
             fog_locs = findall(log_location_ranks.locations .∈ [selected_fog_ranks])
@@ -829,7 +698,6 @@
             selected_seed_ranks = select_locations(
                 sp,
                 decision_mat[criteria=At(valid_criteria)],
->>>>>>> 487e031f
                 MCDA_approach,
                 site_data.cluster_id,
                 area_to_seed,
@@ -845,30 +713,12 @@
             end
         elseif apply_seeding && seed_decision_years[tstep]
             # Unguided deployment, seed/fog corals anywhere, so long as available space > 0
-<<<<<<< HEAD
-            seed_locs, fog_locs = unguided_site_selection(
-                seed_locs,
-                fog_locs,
-                seed_decision_years[tstep],
-                fog_decision_years[tstep],
-                n_site_int,
-                vec(leftover_space_m²),
-                depth_priority,
-            )
-
-            site_ranks[tstep, seed_locs, 1] .= 1.0
-            site_ranks[tstep, fog_locs, 2] .= 1.0
-        end
-
-        has_fog_locs::Bool = !all(fog_locs .== 0)
-=======
             selected_seed_ranks = unguided_selection(
                 domain.site_ids,
                 min_iv_locs,
                 vec(leftover_space_m²),
                 depth_criteria
             )
->>>>>>> 487e031f
 
             log_location_ranks[tstep, At(selected_seed_ranks), At(:seed)] .= 1.0
         end
@@ -910,30 +760,9 @@
             @view(bleaching_mort[(tstep-1):tstep, :, :])
         )
 
-<<<<<<< HEAD
-        # Apply seeding
-        # Assumes coral seeding occurs in the months after disturbances
-        # (such as cyclones/bleaching).
-        if seed_corals && in_seed_timeframe && has_seed_locs
-            # Seed selected locations
-            seed_corals!(
-                C_t,
-                vec(loc_k_area),
-                vec(leftover_space_m²),
-                seed_locs,
-                seeded_area,
-                seed_sc,
-                a_adapt,
-                @view(Yseed[tstep, :, :]),
-                corals.dist_std,
-                c_mean_t,
-            )
-        end
-=======
         # Coral deaths due to selected cyclone scenario
         # Peak cyclone period is January to March
         cyclone_mortality!(@views(C_t), p, cyclone_mortality_scen[tstep, :, :]')
->>>>>>> 487e031f
 
         # Update initial condition
         growth.u0 .= C_t
@@ -951,16 +780,10 @@
         C_cover[tstep, :, valid_locs] .= clamp!(sol.u[end][:, valid_locs], 0.0, 1.0)
 
         # Check if size classes are inappropriately out-growing available space
-<<<<<<< HEAD
         proportional_adjustment!(
-            @view(C_cover[tstep, :, valid_locs]), cover_tmp[valid_locs]
+            @view(C_cover[tstep, :, valid_locs]),
+            cover_tmp[valid_locs]
         )
-=======
-        # proportional_adjustment!(
-        #     @view(C_cover[tstep, :, valid_locs]),
-        #     cover_tmp[valid_locs]
-        # )
->>>>>>> 487e031f
 
         if tstep <= tf
             # Natural adaptation
@@ -996,22 +819,12 @@
     wave_scen = nothing
     dhw_tol_mean_log = nothing
 
-<<<<<<< HEAD
-    # Avoid placing importance on sites that were not considered
-    # (lower values are higher importance)
-    site_ranks[site_ranks.==0.0] .= n_locs + 1
-=======
->>>>>>> 487e031f
     return (
         raw=C_cover,
         seed_log=Yseed,
         fog_log=Yfog,
         shade_log=Yshade,
-<<<<<<< HEAD
-        site_ranks=site_ranks,
-=======
         site_ranks=log_location_ranks,
->>>>>>> 487e031f
         bleaching_mortality=bleaching_mort,
         coral_dhw_log=collated_dhw_tol_log,
     )
