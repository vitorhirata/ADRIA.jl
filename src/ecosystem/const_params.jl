--- conflicted
+++ resolved
@@ -48,20 +48,6 @@
 
     # competition: probability that large Tabular Acropora overtop small massives
     comp = 0.3
-<<<<<<< HEAD
-
-    # Bleaching sensitivity of each coral group
-    # Bozec et al., (2022)
-    # TODO: Make these uncertain parameters rather than constants
-    bleaching_sensitivity = Float64[
-        1.4, 1.4, 1.4, 1.4, 1.4, 1.4,  # Tabular Acropora Enhanced (assumed same as Corymbose)
-        1.4, 1.4, 1.4, 1.4, 1.4, 1.4,  # Tabular Acropora Unenhanced
-        1.4, 1.4, 1.4, 1.4, 1.4, 1.4,  # Corymbose Acropora Enhanced
-        1.4, 1.4, 1.4, 1.4, 1.4, 1.4,  # Corymbose Acropora Unenhanced
-        0.25, 0.25, 0.25, 0.25, 0.25, 0.25,  # Small massives and encrusting
-        0.25, 0.25, 0.25, 0.25, 0.25, 0.25] # Large massives
-=======
->>>>>>> 36034beb
 
     # True/False indicating Wwhether or not to mimic IPMF by loading only two coral types
     # currently unused
