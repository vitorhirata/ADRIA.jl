# Analysis

This section presents tools for analysing model generate data, including functions to
extract metrics and plot graphs.

## Setup

### Makie

The Makie.jl ecosystem is used to produce figures.

Install additional packages if necessary

```julia
]add GeoMakie GraphMakie
```

Install a Makie [backend](https://docs.makie.org/stable/explanations/backends/) of your
choice. WGLMakie is more flexible for our workflows, but GLMakie is a good choice too.

```julia
]add WGLMakie
```

Import additional packages and the visualization extension will compile.

```julia
using WGLMakie, GeoMakie, GraphMakie
using ADRIA
using Statistics
```

If using GLMakie, the plots will appear in the VS Code plots pane.
You may prefer figures to appear in a separate window, in which case deactivate the inline
plotting feature.

```julia
Makie.inline!(false)
```

### Result Set

All metrics and visualization tools presented here can be used with data generated from
ADRIAmod. Following, we show usage examples considering ADRIA result set `rs`:

```julia
# Load domain data
dom = ADRIA.load_domain("path to domain data")

# Create some scenarios
num_samples = 4096
scens = ADRIA.sample(dom, num_samples)

# Run the model for generated scenarios
rcp_45 = "45"
rs = ADRIA.run_scenarios(dom, scens, rcp_45)

# Visualize results (in terms of scenario absolute coral cover)
s_tac = ADRIA.metrics.scenario_total_cover(rs)
ADRIA.viz.scenarios(rs, s_tac)
```

See the previous sections [Loading a Domain](@ref), [Generating scenarios](@ref) and
[Running scenarios](@ref) for more information.

## Extracting results

A range of metrics are defined as part of the ADRIA framework. See the [Metrics](@ref)
page for more details.

Here, we extract results for specific metrics for each timestep and sites for all the
scenarios run. The result of each line above is a 3-dimensional Array of timesteps, sites
and scenarios:

```julia
tac = ADRIA.metrics.total_absolute_cover(rs)
rsv = ADRIA.metrics.relative_shelter_volume(rs)
juves = ADRIA.metrics.relative_juveniles(rs)
```

We can also look at scenario-level metrics. They aggregate the above metrics across the
`site` dimension and indicate the _outcomes_ under a given intervention (or non-intervention) option
and environmental condition.

The result is a 2-dimensional array of timesteps and scenarios:

```julia
s_tac = ADRIA.metrics.scenario_total_cover(rs)
s_rsv = ADRIA.metrics.scenario_rsv(rs)
s_juves = ADRIA.metrics.scenario_relative_juveniles(rs)
```

## Visualization

The examples below are to illustrate usage. For further information on each method of
analysis, see the documentation for the given function.

Some options shared for the plots below are defined here.

```julia
# Some shared options for the example plots below
fig_opts = Dict(:size => (1600, 800))

# Factors of Interest
opts = Dict(
    :factors => [
        :RCP,
        :dhw_scenario,
        :wave_scenario,
        :guided,
        :N_seed_TA,
        :N_seed_CA,
        :fogging,
        :SRM,
        :a_adapt
    ]
)
```

### Scenario outcomes

One can plot a quick scenario overview:

```julia
fig_s_tac = ADRIA.viz.scenarios(
    rs, s_tac; fig_opts=fig_opts, axis_opts=Dict(:ylabel => "Scenario Total Cover")
)
save("scenarios_tac.png", fig_s_tac)
```

![Quick scenario plots](../assets/imgs/analysis/scenarios_tac.png)

And compose a figure with subplots. In the example below we also use the parameter `opts`
that accepts the keys `by_RCP` to group scenarios by RCP (default is `false`), `legend`
to plot the legend (default is `true`) and `summarize` to plot confidence intervals instead
of plotting each series (default is `true`):

```julia
tf = Figure(size=(1600, 600))  # size of figure

# Implicitly create a single figure with 2 columns
ADRIA.viz.scenarios!(
    tf[1, 1],
    rs,
    s_tac;
    opts=Dict(:by_RCP => false, :legend => false),
    axis_opts=Dict(:title => "TAC [m²]"),
);
ADRIA.viz.scenarios!(
    tf[1, 2],
    rs,
    s_juves;
    opts=Dict(:summarize => false),
    axis_opts=Dict(:title => "Juveniles [%]"),
);

tf  # display the figure
save("aviz_scenario.png", tf)  # save the figure to a file
```

![Scenarios with subplots](../assets/imgs/analysis/aviz_scenario.png)

### Intervention location selection - visualisation

Plot spatial colormaps of site selection frequencies and other available site selection metrics.

```julia
# Calculate frequencies with which each site was selected at each rank
rank_freq = ADRIA.decision.ranks_to_frequencies(
    rs.ranks[intervention=1];
    agg_func=x -> dropdims(sum(x; dims=:timesteps); dims=:timesteps),
)

# Plot 1st rank frequencies as a colormap
rank_fig = ADRIA.viz.ranks_to_frequencies(rs, rank_freq, 1; fig_opts=Dict(:size=>(1200, 800)))

save("single_rank_plot.png", rank_fig)
```

![Rank frequency plots for single rank](../assets/imgs/analysis/single_rank_plot.png)

```julia
# Plot 1st, 2nd and 3rd rank frequencies as an overlayed colormap
rank_fig = ADRIA.viz.ranks_to_frequencies(rs, rank_freq, [1, 2, 3]; fig_opts=Dict(:size=>(1200, 800)))

save("ranks_plot.png", rank_fig)
```

![Rank frequency plots for multiple ranks](../assets/imgs/analysis/ranks_plot.png)

### PAWN sensitivity (heatmap overview)

The PAWN sensitivity analysis method is a moment-independent approach to Global Sensitivity
Analysis. It is described as producing robust results at relatively low sample sizes, and
is used to screen factors (i.e., identification of important factors) and rank factors as
well (ordering factors by their relative contribution towards a given quantity of interest).

```julia
# Sensitivity (of mean scenario outcomes to factors)
mean_s_tac = vec(mean(s_tac, dims=1))
tac_Si = ADRIA.sensitivity.pawn(rs, mean_s_tac)
pawn_fig = ADRIA.viz.pawn(
    tac_Si;
    opts,
    fig_opts
)
save("pawn_si.png", pawn_fig)
```

![PAWN sensitivity plots](../assets/imgs/analysis/pawn_si.png)

### Temporal Sensitivity Analysis

Temporal (or Time-varying) Sensitivity Analysis applies sensitivity analysis to model
outputs over time. The relative importance of factors and their influence on outputs over
time can then be examined through this analysis.

```julia
tsa_s = ADRIA.sensitivity.tsa(rs, s_tac)
tsa_fig = ADRIA.viz.tsa(
    rs,
    tsa_s;
    opts,
    fig_opts
)
save("tsa.png", tsa_fig)
```

![Plots of Temporal Sensitivities](../assets/imgs/analysis/tsa.png)

### Convergence Analysis

When undertaking sensitivity analysis it is important to have a sufficient number of samples
such that the sensitivity measure converges to a stable state. To assess whether sufficient
samples have been taken a convergence analysis can be conducted. One approach is to draw a
large sample and then iteratively assess stability of the sensitivity metric using an
increasing number of sub-samples. The sensitivity metric is described as having "converged"
if there is little to no fluctuations/variance for a given sample size. The analysis can
help determine if too little (or too many) samples have taken for the purpose of sensitivity
analysis.

The function `sensitivity.convergence` can be used to calculate a sensitivity measure for an
increasing number of samples. The result can then be plotted as band plots or a heat map
using `viz.convergence`.

```julia
outcome = dropdims(mean(ADRIA.metrics.scenario_total_cover(rs); dims=:timesteps), dims=:timesteps)

# Display convergence for specific factors of interest ("foi") within a single figure.
# Bands represent the 95% confidence interval derived from the number of conditioning
# points, the default for which is ten (i.e., 10 samples).
# Due to the limited sample size, care should be taken when interpreting the figure.
foi = [:dhw_scenario, :wave_scenario, :guided]
Si_conv = ADRIA.sensitivity.convergence(scens, outcome, foi)
conv_series_fig = ADRIA.viz.convergence(Si_conv, foi)
save("convergence_factors_series.png", conv_series_fig)

# Convergence analysis of factors grouped by model component as a heat map
components = [:EnvironmentalLayer, :Intervention, :Coral]
Si_conv = ADRIA.sensitivity.convergence(rs, scens, outcome, components)
conv_hm_fig = ADRIA.viz.convergence(Si_conv, components; opts=Dict(:viz_type=>:heatmap))
save("convergence_components_heatmap.png", conv_hm_fig)
```

![Convergence analysis of factors overlayed](../assets/imgs/analysis/convergence_factors_series.png)
![Grouped convergence analysis](../assets/imgs/analysis/convergence_components_heatmap.png)

### Time Series Clustering

The Time Series Clustering algorithm clusters together series (typically time series)
with similar behavior. This is achieved by computing the Euclidian distance between each
pair of series weighted by a correlation factor that takes into account the quotient
between their complexities. When plotting `clustered_scenarios`, the kwarg `opts` can be
used with the key `:summarize` to plot the confidence intervals of each cluster instead of
each series individually (default is `true`).

```julia
# Extract metric from scenarios
s_tac = ADRIA.metrics.scenario_total_cover(rs)

# Cluster scenarios
n_clusters = 4
clusters = ADRIA.analysis.cluster_scenarios(s_tac, n_clusters)

axis_opts = Dict(
    :title => "Time Series Clustering with $n_clusters clusters",
    :ylabel => "TAC [m²]",
    :xlabel => "Timesteps [years]",
)

tsc_fig = ADRIA.viz.clustered_scenarios(
    s_tac, clusters; opts=Dict(:summarize => true), fig_opts=fig_opts, axis_opts=axis_opts
)

# Save final figure
save("tsc.png", tsc_fig)
```

![Plots of Time Series Cluster](../assets/imgs/analysis/tsc.png)

### Target clusters

One can also target scenarios that belong to specific clusters (like clusters with higher
median value for some outcome):

```julia
# Extract metric from scenarios
asv = ADRIA.metrics.absolute_shelter_volume(rs)

# Time series summarizing scenarios for each site
asv_site_series = ADRIA.metrics.loc_trajectory(median, asv)

# Cluster scenarios
n_clusters = 6
asv_clusters = ADRIA.analysis.cluster_scenarios(asv_site_series, n_clusters)

# Target scenarios that belong to the two lowest value clusters
lowest = x -> x .∈ [sort(x; rev=true)[1:2]]
asv_target = ADRIA.analysis.find_scenarios(asv_site_series, asv_clusters, lowest)

# Plot targeted scenarios
axis_opts = Dict(:ylabel => "Absolute Shelter Volume", :xlabel => "Timesteps [years]")

tsc_asc_fig = ADRIA.viz.clustered_scenarios(
    asv_site_series, asv_target; axis_opts=axis_opts, fig_opts=fig_opts
)

# Save final figure
save("tsc_asv.png", tsc_asc_fig)
```

![Plots of targeted lowest clusters](../assets/imgs/analysis/tsc_asv.png)

### Multiple Time Series Clustering

It is possible to perform time series clustering for different metric outcomes and find
scenarios that behave the same across all of them. Currently there is no visualization
function for this.

```julia
metrics::Vector{ADRIA.metrics.Metric} = [
    ADRIA.metrics.scenario_total_cover,
    ADRIA.metrics.scenario_asv,
    ADRIA.metrics.scenario_absolute_juveniles,
]

outcomes = ADRIA.metrics.scenario_outcomes(rs, metrics)
n_clusters = 6

# Clusters matrix
outcomes_clusters::AbstractMatrix{Int64} = ADRIA.analysis.cluster_scenarios(
    outcomes, n_clusters
)

# Filter scenarios that belong to on of the 4 high value clusters for all outcomes
highest_clusters(x) = x .∈ [sort(x; rev=true)[1:4]]
robust_scens = ADRIA.analysis.find_scenarios(outcomes, outcomes_clusters, highest_clusters)
```

### Time Series Clustering Map

When using Time Series Clustering to cluster among multiple locations using some metric, it
is possible to visualize the result as a map.

```julia
# Extract metric from scenarios
tac = ADRIA.metrics.total_absolute_cover(rs)

# Get a timeseries summarizing the scenarios for each site
tac_site_series = ADRIA.metrics.loc_trajectory(median, tac)

# Cluster scenarios
n_clusters = 6
clusters = ADRIA.analysis.cluster_scenarios(tac_site_series, n_clusters)

# Get a vector summarizing the scenarios and timesteps for each site
tac_sites = ADRIA.metrics.per_loc(median, tac)

# Plot figure
tsc_map_fig = ADRIA.viz.map(rs, tac_sites, clusters)

# Save final figure
save("tsc_map.png", tsc_map_fig)
```

![Plots of Spatial Time Series Clusters](../assets/imgs/analysis/tsc_map.png)

### Rule Induction (using Series Clusters)

After clustering, it is possible to target some specific scenarios based on each cluster
median outcome temporal variability:

```julia
# Find Time Series Clusters
s_tac = ADRIA.metrics.scenario_total_cover(rs)
num_clusters = 6
clusters = ADRIA.analysis.cluster_scenarios(s_tac, num_clusters)

# Target scenarios
target_clusters = ADRIA.analysis.target_clusters(clusters, s_tac)
```

Using this vector if target clusters, together with the parameters used to generate each
scenario, it is possible to use a Rule Induction algorithm (SIRUS) and plot each extracted
rule as a scatter graph:

```julia
# Select only desired features
fields_iv = ADRIA.component_params(rs, [Intervention, CriteriaWeights]).fieldname
scenarios_iv = scens[:, fields_iv]

# Use SIRUS algorithm to extract rules
max_rules = 10
rules_iv = ADRIA.analysis.cluster_rules(target_clusters, scenarios_iv, max_rules)

# Plot scatters for each rule highlighting the area selected them
rules_scatter_fig = ADRIA.viz.rules_scatter(
    rs,
    scenarios_iv,
    target_clusters,
    rules_iv;
    fig_opts=fig_opts,
    opts=opts
)

# Save final figure
save("rules_scatter.png", rules_scatter_fig)
```

![Plots of Rule Induction](../assets/imgs/analysis/rules_scatter.png)

### Regional Sensitivity Analysis

Regional Sensitivity Analysis is a monte-carlo filtering approach. The aim of RSA is to aid
in identifying which (group of) factors drive model outputs and their active areas of
factor space.

```julia
mean_s_tac = dropdims(mean(s_tac), dims=1)

tac_rs = ADRIA.sensitivity.rsa(rs, mean_s_tac; S=10)
rsa_fig = ADRIA.viz.rsa(
    rs,
    tac_rs,
    [:dhw_scenario, :wave_scenario, :N_seed_TA, :N_seed_CA, :fogging, :SRM];
    opts,
    fig_opts
)

save("rsa.png", rsa_fig)
```

![Plots of Regional Sensitivities](../assets/imgs/analysis/rsa.png)

### Outcome mapping

A monte-carlo filtering approach similar to Regional Sensitivity Analysis.

As the name implies, outcome mapping aids in identifying the relationship between model
outputs and the region of factor space that led to those outputs.

```julia
<<<<<<< HEAD

=======
>>>>>>> 861b0bd4
mean_s_tac = dropdims(mean(s_tac), dims=1)

tf = Figure(size=(1600, 1200))  # size of figure

# Indicate factor values that are in the top 50 percentile
tac_top_50 = ADRIA.sensitivity.outcome_map(rs, mean_s_tac, x -> any(x .>= 0.5), foi; S=20)
ADRIA.viz.outcome_map!(
    tf[1, 1],
    rs,
    tac_top_50,
    foi;
    axis_opts=Dict(:title => "Regions which lead to Top 50th Percentile Outcomes", :ylabel => "TAC [m²]")
)

# Indicate factor values that are in the top 30 percentile
tac_top_30 = ADRIA.sensitivity.outcome_map(rs, mean_s_tac, x -> any(x .>= 0.7), foi; S=20)
ADRIA.viz.outcome_map!(
    tf[2, 1],
    rs,
    tac_top_30,
    foi;
    axis_opts=Dict(:title => "Regions which lead to Top 30th Percentile Outcomes", :ylabel => "TAC [m²]"))

save("outcome_map.png", tf)
```

![Outcome mapping](../assets/imgs/analysis/outcome_map.png)

### GUI for high-level exploration (prototype only!)

```julia
# To explore results interactively
ADRIA.viz.explore("path to Result Set")

# or, if the result set is already loaded:
# ADRIA.viz.explore(rs)
```

![Standalone app for data exploration](../assets/imgs/analysis/aviz_app.png)<|MERGE_RESOLUTION|>--- conflicted
+++ resolved
@@ -460,10 +460,6 @@
 outputs and the region of factor space that led to those outputs.
 
 ```julia
-<<<<<<< HEAD
-
-=======
->>>>>>> 861b0bd4
 mean_s_tac = dropdims(mean(s_tac), dims=1)
 
 tf = Figure(size=(1600, 1200))  # size of figure
